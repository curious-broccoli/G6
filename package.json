{
  "name": "@antv/g6",
  "version": "2.1.0-beta.6",
  "description": "graph visualization frame work",
  "main": "build/g6.js",
  "homepage": "https://github.com/antvis/g6",
  "author": "https://github.com/orgs/antvis/people",
  "repository": {
    "type": "git",
    "url": "git@github.com:antvis/g6.git"
  },
  "bugs": {
    "url": "https://github.com/antvis/g6/issues"
  },
  "keywords": [
    "g6",
    "relational data",
    "graph visualization",
    "graph editor",
    "graph analysis"
  ],
  "contributors": [
    {
      "email": "leanne06204@163.com",
      "url": "https://github.com/AceLeeWinnie"
    },
    {
      "email": "wyueliu@gmail.com",
      "url": "https://github.com/liuwuyue"
    },
    {
      "email": "deggs.k@gmail.com",
      "url": "https://github.com/deggs7"
    }
  ],
  "license": "MIT",
  "devDependencies": {
    "babel-cli": "~6.26.0",
    "babel-core": "~6.26.0",
    "babel-eslint": "~8.0.3",
    "babel-loader": "~7.1.4",
    "babel-plugin-module-resolver": "^3.1.1",
    "babel-plugin-transform-object-rest-spread": "^6.26.0",
    "babel-plugin-transform-remove-strict-mode": "~0.0.2",
    "babel-preset-env": "~1.6.1",
    "body-parser": "~1.18.2",
    "chai": "~4.1.2",
    "clipboard": "^1.5.15",
    "codemirror": "*",
    "commander": "~2.12.2",
    "connect": "~3.6.6",
    "d3-queue": "~3.0.7",
    "debug": "~3.1.0",
    "electron": "~2.0.2",
    "eslint": "~3.19.0",
    "eslint-config-airbnb": "~15.0.1",
    "eslint-config-egg": "~4.2.0",
    "eslint-plugin-html": "~3.1.1",
    "eslint-plugin-jsx-a11y": "~5.1.1",
    "eslint-plugin-react": "~7.1.0",
    "event-simulate": "~1.0.0",
    "get-port": "~3.2.0",
    "home": "~1.0.1",
    "html2canvas": "*",
    "jquery": "^3.3.1",
    "jszip": "~3.1.5",
    "nightmare": "~2.10.0",
    "nunjucks": "~3.0.1",
    "open": "~0.0.5",
    "parseurl": "~1.3.2",
    "pre-commit": "~1.2.2",
    "radixsort": "~1.0.0",
    "serve-static": "~1.13.2",
    "shelljs": "~0.7.8",
    "torchjs": "~2.0.3",
    "uglify-js": "~3.1.10",
    "webpack": "~4.10.2",
    "webpack-cli": "~3.0.0",
    "worker-loader": "^2.0.0"
  },
  "scripts": {
    "update": "rm -rf node_modules/ && tnpm i && rm -rf build && tnpm run build",
    "build": "webpack",
    "build-lib": "babel src --out-dir lib",
    "ci": "npm run lint && npm run test",
    "copy": "node ./bin/cp-dist.js",
    "coverage": "npm run coverage-generator && npm run coverage-viewer",
    "coverage-generator": "torch --compile --coverage --renderer --recursive --source-pattern index.js,src/**/*.js test/unit",
    "coverage-viewer": "torch-coverage",
    "demos": "electron ./demos/app.js",
    "demos-web": "node ./demos/app.js --web --port 2046",
    "dev": "npm run watch & npm run demos-web",
    "publish": "node ./bin/publish.js",
    "dist": "npm run mkdir-dist && npm run build && npm run copy",
    "lint": "eslint --ext .js ./src",
    "lint-fix": "eslint --ext .html,.js --fix ./",
    "mkdir-dist": "node ./bin/mkdir-dist.js",
    "prepublishOnly": "npm run build-lib && npm run dist && node ./bin/version.js",
    "screenshot": "node ./bin/screenshot.js",
    "start": "npm run dev",
<<<<<<< HEAD
    "test": "torch --compile --renderer --recursive ./test/unit/plugins/",
    "test-live": "torch --compile --interactive --watch --recursive ./test/unit/",
=======
    "test": "torch --compile --renderer --recursive ./test/unit",
    "test-live": "torch --compile --interactive --watch --recursive ./test/unit/plugins/layout.forceAtlas2-spec.js",
>>>>>>> 9a9c377d
    "watch": "webpack --config webpack-dev.config.js",
    "win-dev": "node ./bin/win-dev.js"
  },
  "pre-commit": {
    "run": []
  },
  "dependencies": {
    "@antv/g": "~3.1.0-beta.7",
    "@antv/g2": "~3.2.7-beta.5",
    "@antv/hierarchy": "~0.3.13",
    "@antv/scale": "^0.0.1",
    "d3": "^5.4.0",
    "d3-svg-legend": "^2.25.6",
    "dagre": "~0.8.2",
    "dom-to-image": "^2.6.0",
    "lodash": "~4.17.4",
    "wolfy87-eventemitter": "~5.2.4"
  },
  "engines": {
    "node": ">=8.9.0"
  }
}<|MERGE_RESOLUTION|>--- conflicted
+++ resolved
@@ -1,6 +1,6 @@
 {
   "name": "@antv/g6",
-  "version": "2.1.0-beta.6",
+  "version": "2.1.0-beta.7",
   "description": "graph visualization frame work",
   "main": "build/g6.js",
   "homepage": "https://github.com/antvis/g6",
@@ -45,6 +45,7 @@
     "babel-preset-env": "~1.6.1",
     "body-parser": "~1.18.2",
     "chai": "~4.1.2",
+    "chai-almost": "^1.0.1",
     "clipboard": "^1.5.15",
     "codemirror": "*",
     "commander": "~2.12.2",
@@ -98,13 +99,8 @@
     "prepublishOnly": "npm run build-lib && npm run dist && node ./bin/version.js",
     "screenshot": "node ./bin/screenshot.js",
     "start": "npm run dev",
-<<<<<<< HEAD
-    "test": "torch --compile --renderer --recursive ./test/unit/plugins/",
+    "test": "torch --compile --renderer --recursive ./test/unit",
     "test-live": "torch --compile --interactive --watch --recursive ./test/unit/",
-=======
-    "test": "torch --compile --renderer --recursive ./test/unit",
-    "test-live": "torch --compile --interactive --watch --recursive ./test/unit/plugins/layout.forceAtlas2-spec.js",
->>>>>>> 9a9c377d
     "watch": "webpack --config webpack-dev.config.js",
     "win-dev": "node ./bin/win-dev.js"
   },
