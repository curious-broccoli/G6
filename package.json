{
  "name": "@antv/g6",
<<<<<<< HEAD
  "version": "2.1.4-beta.3",
=======
  "version": "2.1.4",
>>>>>>> 726717d7
  "description": "graph visualization frame work",
  "main": "build/g6.js",
  "homepage": "https://github.com/antvis/g6",
  "author": "https://github.com/orgs/antvis/people",
  "repository": {
    "type": "git",
    "url": "git@github.com:antvis/g6.git"
  },
  "bugs": {
    "url": "https://github.com/antvis/g6/issues"
  },
  "keywords": [
    "g6",
    "relational data",
    "graph visualization",
    "graph editor",
    "graph analysis"
  ],
  "contributors": [
    {
      "email": "leanne06204@163.com",
      "url": "https://github.com/AceLeeWinnie"
    },
    {
      "email": "wyueliu@gmail.com",
      "url": "https://github.com/liuwuyue"
    },
    {
      "email": "deggs.k@gmail.com",
      "url": "https://github.com/deggs7"
    }
  ],
  "license": "MIT",
  "devDependencies": {
    "@babel/cli": "^7.0.0",
    "@babel/core": "^7.0.0",
    "@babel/plugin-proposal-object-rest-spread": "^7.0.0",
    "@babel/preset-env": "^7.0.0",
    "babel-eslint": "~8.0.3",
    "babel-loader": "^8.0.0",
    "babel-plugin-module-resolver": "^3.1.1",
    "babel-plugin-transform-remove-strict-mode": "~0.0.2",
    "body-parser": "~1.18.2",
    "chai": "~4.1.2",
    "chai-almost": "^1.0.1",
    "clipboard": "^1.5.15",
    "codemirror": "*",
    "commander": "~2.12.2",
    "connect": "~3.6.6",
    "d3-queue": "~3.0.7",
    "debug": "~3.1.0",
    "electron": "~2.0.2",
    "eslint": "~3.19.0",
    "eslint-config-airbnb": "~15.0.1",
    "eslint-config-egg": "~4.2.0",
    "eslint-plugin-html": "~3.1.1",
    "eslint-plugin-jsx-a11y": "~5.1.1",
    "eslint-plugin-react": "~7.1.0",
    "event-simulate": "~1.0.0",
    "get-port": "~3.2.0",
    "home": "~1.0.1",
    "html2canvas": "*",
    "jquery": "^3.3.1",
    "jszip": "~3.1.5",
    "nightmare": "~2.10.0",
    "nunjucks": "~3.0.1",
    "open": "~0.0.5",
    "parseurl": "~1.3.2",
    "pre-commit": "~1.2.2",
    "radixsort": "~1.0.0",
    "serve-static": "~1.13.2",
    "shelljs": "~0.7.8",
    "svgson": "^2.1.1",
    "torchjs": "~2.1.0",
    "uglify-js": "~3.1.10",
    "webpack": "~4.10.2",
    "webpack-cli": "~3.0.0",
    "worker-loader": "^2.0.0"
  },
  "scripts": {
    "update": "rm -rf node_modules/ && tnpm i && rm -rf build && tnpm run build",
    "build": "webpack",
    "build-lib": "babel src --out-dir lib",
    "ci": "npm run lint && npm run test",
    "coverage": "npm run coverage-generator && npm run coverage-viewer",
    "coverage-generator": "torch --compile --coverage --renderer --recursive --source-pattern index.js,src/**/*.js test/unit/",
    "coverage-viewer": "torch-coverage",
    "demos": "electron ./demos/app.js",
    "demos-web": "node ./demos/app.js --web --port 2046",
    "dev": "npm run watch & npm run demos-web",
    "publish": "node ./bin/publish.js",
    "lint": "eslint --ext .js ./src",
    "lint-fix": "eslint --ext .html,.js --fix ./",
    "prepublishOnly": "npm run build-lib && npm run build && node ./bin/version.js",
    "screenshot": "node ./bin/screenshot.js",
    "start": "npm run dev",
    "test": "torch --compile --renderer --recursive ./test/unit",
    "test-live": "torch --compile --interactive --watch --recursive ./test/unit/cases/animate-spec.js",
    "watch": "webpack --config webpack-dev.config.js",
    "win-dev": "node ./bin/win-dev.js"
  },
  "pre-commit": {
    "run": []
  },
  "dependencies": {
    "@antv/g": "^3.3.0",
    "@antv/component": "~0.0.4",
    "@antv/hierarchy": "~0.3.13",
    "@antv/scale": "^0.0.1",
    "@antv/util": "^1.2.0",
    "d3": "^5.4.0",
    "d3-sankey": "^0.7.1",
    "d3-svg-legend": "^2.25.6",
    "dagre": "~0.8.2",
    "dom-to-image": "^2.6.0",
    "lodash": "~4.17.4",
    "wolfy87-eventemitter": "~5.2.4"
  },
  "engines": {
    "node": ">=8.9.0"
  }
}<|MERGE_RESOLUTION|>--- conflicted
+++ resolved
@@ -1,10 +1,6 @@
 {
   "name": "@antv/g6",
-<<<<<<< HEAD
-  "version": "2.1.4-beta.3",
-=======
   "version": "2.1.4",
->>>>>>> 726717d7
   "description": "graph visualization frame work",
   "main": "build/g6.js",
   "homepage": "https://github.com/antvis/g6",
