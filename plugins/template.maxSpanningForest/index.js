--- conflicted
+++ resolved
@@ -141,19 +141,6 @@
       if (item.item != null) {
         graph.activeItem(item.item);
       }
-
-<<<<<<< HEAD
-=======
-    graph.on('node:mouseenter', ev => {
-      graph.update(ev.item, {
-        style: {
-          stroke: '#fff',
-          lineWidth: 2,
-          shadowColor: '#4F7DAB',
-          shadowBlur: 8
-        }
-      });
->>>>>>> 8eb5d6f7
     });
     graph.on('mouseleave', item => {
       let style = {};
