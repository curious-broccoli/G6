--- conflicted
+++ resolved
@@ -149,23 +149,7 @@
   { zoomRange: [2.5, Infinity] }, // 4
 ];
 
-<<<<<<< HEAD
-const withHandleAUD = (handler, operations = ['A', 'U', 'D']) => {
-  return (data, options, graphCore) => {
-    const result = { ...data };
-    const operationArray = Array.isArray(operations) ? operations : [operations];
-    operationArray.forEach((operation) => {
-      result[operation] = handler(data[operation], options, graphCore);
-    });
-
-    return result;
-  };
-};
-
-const dataFormat = withHandleAUD((data = {}, options = {}, userGraphCore) => {
-=======
 const dataFormat = (data, options = {}, graphCore) => {
->>>>>>> 5572d130
   const map = new Map();
   const nodes = [];
   data.nodes?.forEach((node) => {
@@ -200,14 +184,8 @@
       target: edge.target,
     })),
   };
-<<<<<<< HEAD
-});
-
-const clusteringNodes = withHandleAUD((data = {}, options = {}, userGraphCore) => {
-=======
 };
 const clusteringNodes = (data, options = {}, graphCore) => {
->>>>>>> 5572d130
   if (!Algorithm?.labelPropagation) return;
   const clusteredData = Algorithm.labelPropagation(data, false);
   clusteredData.clusters.forEach((cluster, i) => {
@@ -216,7 +194,7 @@
     });
   });
   return data;
-});
+};
 
 const ExtGraph = extend(Graph, {
   transforms: {
