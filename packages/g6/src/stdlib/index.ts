--- conflicted
+++ resolved
@@ -213,12 +213,8 @@
   ValidateData,
   TransformV4Data,
   MapNodeSize,
-<<<<<<< HEAD
   ProcessParallelEdges,
-  //themes
-=======
   // themes
->>>>>>> e5d9c982
   LightTheme,
   DarkTheme,
   // themeSolvers
