import Hierarchy from '@antv/hierarchy';
import { registry as layoutRegistry } from '@antv/layout';
import { Lib } from '../types/stdlib';
import ActivateRelations from './behavior/activate-relations';
import BrushSelect from './behavior/brush-select';
import ClickSelect from './behavior/click-select';
import DragCanvas from './behavior/drag-canvas';
import DragCombo from './behavior/drag-combo';
import DragNode from './behavior/drag-node';
import LassoSelect from './behavior/lasso-select';
import { comboFromNode } from './data/comboFromNode';
import { LineEdge } from './item/edge';
import {
  CircleNode,
  EllipseNode,
  RectNode,
  SphereNode,
  TriangleNode,
  HexagonNode,
  DonutNode,
} from './item/node';
import DarkTheme from './theme/dark';
import LightTheme from './theme/light';
import SpecThemeSolver from './themeSolver/spec';
import SubjectThemeSolver from './themeSolver/subject';

import CollapseExpandCombo from './behavior/collapse-expand-combo';
import HoverActivate from './behavior/hover-activate';
import OrbitCanvas3D from './behavior/orbit-canvas-3d';
import RotateCanvas3D from './behavior/rotate-canvas-3d';
import TrackCanvas3D from './behavior/track-canvas-3d';
import ZoomCanvas from './behavior/zoom-canvas';
import ZoomCanvas3D from './behavior/zoom-canvas-3d';
<<<<<<< HEAD
import { CircleCombo } from './item/combo/circle';
import History from './plugin/history';
=======
>>>>>>> c01a1e1a

import CollapseExpandTree from './behavior/collapse-expand-tree';
import { CubicEdge } from './item/edge/cubic';
import { CubicHorizonEdge } from './item/edge/cubic-horizon';
import { CubicVerticalEdge } from './item/edge/cubic-vertical';
import { Quadratic } from './item/edge/quadratic';
import Fisheye from './plugin/fisheye';
import Grid from './plugin/grid';
import Legend from './plugin/legend';
import Menu from './plugin/menu';
import Minimap from './plugin/minimap';
import toolbar from './plugin/toolbar';
import Tooltip from './plugin/tooltip';
import lassoSelector from './selector/lasso';
import rectSelector from './selector/rect';
import { CircleCombo } from './item/combo/circle';
import { RectCombo } from './item/combo/rect';

const stdLib = {
  transforms: {
    comboFromNode,
  },
  themes: {
    light: LightTheme,
    dark: DarkTheme,
  },
  themeSolvers: {
    spec: SpecThemeSolver,
    subject: SubjectThemeSolver,
  },
  layouts: {
    ...layoutRegistry,
    ...Hierarchy,
  },
  behaviors: {
    'activate-relations': ActivateRelations,
    'drag-canvas': DragCanvas,
    'hover-activate': HoverActivate,
    'zoom-canvas': ZoomCanvas,
    'drag-node': DragNode,
    'drag-combo': DragCombo,
    'collapse-expand-combo': CollapseExpandCombo,
    'collapse-expand-tree': CollapseExpandTree,
    'click-select': ClickSelect,
    'brush-select': BrushSelect,
    'lasso-select': LassoSelect,
    'zoom-canvas-3d': ZoomCanvas3D,
    'rotate-canvas-3d': RotateCanvas3D,
    'track-canvas-3d': TrackCanvas3D,
    'orbit-canvas-3d': OrbitCanvas3D,
  },
  plugins: {
    minimap: Minimap,
    fisheye: Fisheye,
    legend: Legend,
    grid: Grid,
    tooltip: Tooltip,
    menu: Menu,
    history: History,
    toolbar,
  },
  nodes: {
    'circle-node': CircleNode,
    'sphere-node': SphereNode,
    'rect-node': RectNode,
    'hexagon-node': HexagonNode,
    'triangle-node': TriangleNode,
    'ellipse-node': EllipseNode,
    'donut-node': DonutNode,
  },
  edges: {
    'line-edge': LineEdge,
    'cubic-edge': CubicEdge,
    'cubic-horizon-edge': CubicHorizonEdge,
    'cubic-vertical-edge': CubicVerticalEdge,
    'quadratic-edge': Quadratic,
  },
  combos: {
    'circle-combo': CircleCombo,
    'rect-combo': RectCombo,
  },
};

const useLib: Lib = {
  transforms: {},
  themes: {},
  layouts: {},
  behaviors: {},
  plugins: {},
  nodes: {},
  edges: {},
  combos: {},
};

const utils = {
  rectSelector,
  lassoSelector,
};

const registery = { useLib };
export default registery;
export { registery, stdLib, utils };<|MERGE_RESOLUTION|>--- conflicted
+++ resolved
@@ -31,11 +31,8 @@
 import TrackCanvas3D from './behavior/track-canvas-3d';
 import ZoomCanvas from './behavior/zoom-canvas';
 import ZoomCanvas3D from './behavior/zoom-canvas-3d';
-<<<<<<< HEAD
 import { CircleCombo } from './item/combo/circle';
 import History from './plugin/history';
-=======
->>>>>>> c01a1e1a
 
 import CollapseExpandTree from './behavior/collapse-expand-tree';
 import { CubicEdge } from './item/edge/cubic';
@@ -51,7 +48,6 @@
 import Tooltip from './plugin/tooltip';
 import lassoSelector from './selector/lasso';
 import rectSelector from './selector/rect';
-import { CircleCombo } from './item/combo/circle';
 import { RectCombo } from './item/combo/rect';
 
 const stdLib = {
