--- conflicted
+++ resolved
@@ -13,38 +13,25 @@
 import {
   CircleNode,
   EllipseNode,
+  HexagonNode,
   RectNode,
   SphereNode,
   TriangleNode,
-  HexagonNode,
 } from './item/node';
 import DarkTheme from './theme/dark';
 import LightTheme from './theme/light';
 import SpecThemeSolver from './themeSolver/spec';
 import SubjectThemeSolver from './themeSolver/subject';
 
-<<<<<<< HEAD
-import lassoSelector from './selector/lasso';
-import rectSelector from './selector/rect';
-import Minimap from './plugin/minimap';
-import Fisheye from './plugin/fisheye';
-import Legend from './plugin/legend';
-import Grid from './plugin/grid';
-import Tooltip from './plugin/tooltip';
-import Menu from './plugin/menu';
-import History from './plugin/history';
-import ZoomCanvas from './behavior/zoom-canvas';
-import ZoomCanvas3D from './behavior/zoom-canvas-3d';
-=======
 import CollapseExpandCombo from './behavior/collapse-expand-combo';
 import HoverActivate from './behavior/hover-activate';
 import OrbitCanvas3D from './behavior/orbit-canvas-3d';
->>>>>>> fcd25b36
 import RotateCanvas3D from './behavior/rotate-canvas-3d';
 import TrackCanvas3D from './behavior/track-canvas-3d';
 import ZoomCanvas from './behavior/zoom-canvas';
 import ZoomCanvas3D from './behavior/zoom-canvas-3d';
 import { CircleCombo } from './item/combo/circle';
+import History from './plugin/history';
 
 import CollapseExpandTree from './behavior/collapse-expand-tree';
 import { CubicEdge } from './item/edge/cubic';
@@ -101,11 +88,8 @@
     grid: Grid,
     tooltip: Tooltip,
     menu: Menu,
-<<<<<<< HEAD
     history: History,
-=======
     toolbar,
->>>>>>> fcd25b36
   },
   nodes: {
     'circle-node': CircleNode,
