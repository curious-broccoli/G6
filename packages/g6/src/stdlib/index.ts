import Hierarchy from '@antv/hierarchy';
import { registry as layoutRegistry } from '@antv/layout';
import { Lib } from '../types/stdlib';
import ActivateRelations from './behavior/activate-relations';
import BrushSelect from './behavior/brush-select';
import ClickSelect from './behavior/click-select';
import DragCanvas from './behavior/drag-canvas';
import DragCombo from './behavior/drag-combo';
import DragNode from './behavior/drag-node';
import LassoSelect from './behavior/lasso-select';
import { comboFromNode } from './data/comboFromNode';
import { LineEdge } from './item/edge';
import {
  CircleNode,
  EllipseNode,
  RectNode,
  SphereNode,
  TriangleNode,
<<<<<<< HEAD
  DonutNode,
=======
  HexagonNode,
>>>>>>> 08092adf
} from './item/node';
import DarkTheme from './theme/dark';
import LightTheme from './theme/light';
import SpecThemeSolver from './themeSolver/spec';
import SubjectThemeSolver from './themeSolver/subject';

import CollapseExpandCombo from './behavior/collapse-expand-combo';
import HoverActivate from './behavior/hover-activate';
import OrbitCanvas3D from './behavior/orbit-canvas-3d';
import RotateCanvas3D from './behavior/rotate-canvas-3d';
import TrackCanvas3D from './behavior/track-canvas-3d';
import ZoomCanvas from './behavior/zoom-canvas';
import ZoomCanvas3D from './behavior/zoom-canvas-3d';
import { CircleCombo } from './item/combo/circle';

import CollapseExpandTree from './behavior/collapse-expand-tree';
import { CubicEdge } from './item/edge/cubic';
import { CubicHorizonEdge } from './item/edge/cubic-horizon';
import { CubicVerticalEdge } from './item/edge/cubic-vertical';
import { Quadratic } from './item/edge/quadratic';
import Fisheye from './plugin/fisheye';
import Grid from './plugin/grid';
import Legend from './plugin/legend';
import Menu from './plugin/menu';
import Minimap from './plugin/minimap';
import toolbar from './plugin/toolbar';
import Tooltip from './plugin/tooltip';
import lassoSelector from './selector/lasso';
import rectSelector from './selector/rect';

const stdLib = {
  transforms: {
    comboFromNode,
  },
  themes: {
    light: LightTheme,
    dark: DarkTheme,
  },
  themeSolvers: {
    spec: SpecThemeSolver,
    subject: SubjectThemeSolver,
  },
  layouts: {
    ...layoutRegistry,
    ...Hierarchy,
  },
  behaviors: {
    'activate-relations': ActivateRelations,
    'drag-canvas': DragCanvas,
    'hover-activate': HoverActivate,
    'zoom-canvas': ZoomCanvas,
    'drag-node': DragNode,
    'drag-combo': DragCombo,
    'collapse-expand-combo': CollapseExpandCombo,
    'collapse-expand-tree': CollapseExpandTree,
    'click-select': ClickSelect,
    'brush-select': BrushSelect,
    'lasso-select': LassoSelect,
    'zoom-canvas-3d': ZoomCanvas3D,
    'rotate-canvas-3d': RotateCanvas3D,
    'track-canvas-3d': TrackCanvas3D,
    'orbit-canvas-3d': OrbitCanvas3D,
  },
  plugins: {
    minimap: Minimap,
    fisheye: Fisheye,
    legend: Legend,
    grid: Grid,
    tooltip: Tooltip,
    menu: Menu,
    toolbar,
  },
  nodes: {
    'circle-node': CircleNode,
    'sphere-node': SphereNode,
    'rect-node': RectNode,
    'hexagon-node': HexagonNode,
    'triangle-node': TriangleNode,
    'ellipse-node': EllipseNode,
    'donut-node': DonutNode,
  },
  edges: {
    'line-edge': LineEdge,
    'cubic-edge': CubicEdge,
    'cubic-horizon-edge': CubicHorizonEdge,
    'cubic-vertical-edge': CubicVerticalEdge,
    'quadratic-edge': Quadratic,
  },
  combos: {
    'circle-combo': CircleCombo,
  },
};

const useLib: Lib = {
  transforms: {},
  themes: {},
  layouts: {},
  behaviors: {},
  plugins: {},
  nodes: {},
  edges: {},
  combos: {},
};

const utils = {
  rectSelector,
  lassoSelector,
};

const registery = { useLib };
export default registery;
export { registery, stdLib, utils };<|MERGE_RESOLUTION|>--- conflicted
+++ resolved
@@ -12,15 +12,12 @@
 import { LineEdge } from './item/edge';
 import {
   CircleNode,
+  DonutNode,
   EllipseNode,
+  HexagonNode,
   RectNode,
   SphereNode,
   TriangleNode,
-<<<<<<< HEAD
-  DonutNode,
-=======
-  HexagonNode,
->>>>>>> 08092adf
 } from './item/node';
 import DarkTheme from './theme/dark';
 import LightTheme from './theme/light';
