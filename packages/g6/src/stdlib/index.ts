import Hierarchy from '@antv/hierarchy';
import { registry as layoutRegistry } from '@antv/layout';
import { Lib } from '../types/stdlib';
import ActivateRelations from './behavior/activate-relations';
import BrushSelect from './behavior/brush-select';
import ClickSelect from './behavior/click-select';
import DragCanvas from './behavior/drag-canvas';
import DragCombo from './behavior/drag-combo';
import DragNode from './behavior/drag-node';
import LassoSelect from './behavior/lasso-select';
import { comboFromNode } from './data/comboFromNode';
import { LineEdge } from './item/edge';
<<<<<<< HEAD
import { CircleNode, SphereNode, RectNode, DonutNode } from './item/node';
=======
import {
  CircleNode,
  EllipseNode,
  RectNode,
  SphereNode,
  TriangleNode,
} from './item/node';
>>>>>>> 3a1c07ec
import DarkTheme from './theme/dark';
import LightTheme from './theme/light';
import SpecThemeSolver from './themeSolver/spec';
import SubjectThemeSolver from './themeSolver/subject';

import CollapseExpandCombo from './behavior/collapse-expand-combo';
import HoverActivate from './behavior/hover-activate';
import OrbitCanvas3D from './behavior/orbit-canvas-3d';
import RotateCanvas3D from './behavior/rotate-canvas-3d';
import TrackCanvas3D from './behavior/track-canvas-3d';
import ZoomCanvas from './behavior/zoom-canvas';
import ZoomCanvas3D from './behavior/zoom-canvas-3d';
import { CircleCombo } from './item/combo/circle';

import CollapseExpandTree from './behavior/collapse-expand-tree';
import { CubicEdge } from './item/edge/cubic';
import { CubicHorizonEdge } from './item/edge/cubic-horizon';
import { CubicVerticalEdge } from './item/edge/cubic-vertical';
import { Quadratic } from './item/edge/quadratic';
import Fisheye from './plugin/fisheye';
import Grid from './plugin/grid';
import Legend from './plugin/legend';
import Menu from './plugin/menu';
import Minimap from './plugin/minimap';
import toolbar from './plugin/toolbar';
import Tooltip from './plugin/tooltip';
import lassoSelector from './selector/lasso';
import rectSelector from './selector/rect';

const stdLib = {
  transforms: {
    comboFromNode,
  },
  themes: {
    light: LightTheme,
    dark: DarkTheme,
  },
  themeSolvers: {
    spec: SpecThemeSolver,
    subject: SubjectThemeSolver,
  },
  layouts: {
    ...layoutRegistry,
    ...Hierarchy,
  },
  behaviors: {
    'activate-relations': ActivateRelations,
    'drag-canvas': DragCanvas,
    'hover-activate': HoverActivate,
    'zoom-canvas': ZoomCanvas,
    'drag-node': DragNode,
    'drag-combo': DragCombo,
    'collapse-expand-combo': CollapseExpandCombo,
    'collapse-expand-tree': CollapseExpandTree,
    'click-select': ClickSelect,
    'brush-select': BrushSelect,
    'lasso-select': LassoSelect,
    'zoom-canvas-3d': ZoomCanvas3D,
    'rotate-canvas-3d': RotateCanvas3D,
    'track-canvas-3d': TrackCanvas3D,
    'orbit-canvas-3d': OrbitCanvas3D,
  },
  plugins: {
    minimap: Minimap,
    fisheye: Fisheye,
    legend: Legend,
    grid: Grid,
    tooltip: Tooltip,
    menu: Menu,
    toolbar,
  },
  nodes: {
    'circle-node': CircleNode,
    'sphere-node': SphereNode,
    'rect-node': RectNode,
<<<<<<< HEAD
    'donut-node': DonutNode,
=======
    'triangle-node': TriangleNode,
    'ellipse-node': EllipseNode,
>>>>>>> 3a1c07ec
  },
  edges: {
    'line-edge': LineEdge,
    'cubic-edge': CubicEdge,
    'cubic-horizon-edge': CubicHorizonEdge,
    'cubic-vertical-edge': CubicVerticalEdge,
    'quadratic-edge': Quadratic,
  },
  combos: {
    'circle-combo': CircleCombo,
  },
};

const useLib: Lib = {
  transforms: {},
  themes: {},
  layouts: {},
  behaviors: {},
  plugins: {},
  nodes: {},
  edges: {},
  combos: {},
};

const utils = {
  rectSelector,
  lassoSelector,
};

const registery = { useLib };
export default registery;
export { registery, stdLib, utils };<|MERGE_RESOLUTION|>--- conflicted
+++ resolved
@@ -10,17 +10,14 @@
 import LassoSelect from './behavior/lasso-select';
 import { comboFromNode } from './data/comboFromNode';
 import { LineEdge } from './item/edge';
-<<<<<<< HEAD
-import { CircleNode, SphereNode, RectNode, DonutNode } from './item/node';
-=======
 import {
   CircleNode,
   EllipseNode,
   RectNode,
   SphereNode,
   TriangleNode,
+  DonutNode,
 } from './item/node';
->>>>>>> 3a1c07ec
 import DarkTheme from './theme/dark';
 import LightTheme from './theme/light';
 import SpecThemeSolver from './themeSolver/spec';
@@ -96,12 +93,9 @@
     'circle-node': CircleNode,
     'sphere-node': SphereNode,
     'rect-node': RectNode,
-<<<<<<< HEAD
-    'donut-node': DonutNode,
-=======
     'triangle-node': TriangleNode,
     'ellipse-node': EllipseNode,
->>>>>>> 3a1c07ec
+    'donut-node': DonutNode,
   },
   edges: {
     'line-edge': LineEdge,
