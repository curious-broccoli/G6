import { Lib } from '../types/stdlib';

import * as Behaviors from './behavior';
import * as Transforms from './data';
import * as Combos from './item/combo';
import * as Nodes from './item/node';
import * as Edges from './item/edge';
import { Behavior as BaseBehavior } from '../types/behavior';
import * as Themes from './theme';
import * as ThemeSolvers from './themeSolver';
import * as Plugins from './plugin';
import { Plugin as BasePlugin } from '../types/plugin';
import * as Layouts from '@antv/layout';
import Hierarchy from '@antv/hierarchy';

const { ValidateData, TransformV4Data, MapNodeSize } = Transforms;

const { compactBox, dendrogram, indented, mindmap } = Hierarchy;

const { DarkTheme, LightTheme } = Themes;
const { SpecThemeSolver, SubjectThemeSolver } = ThemeSolvers;

const {
  CircleNode,
  RectNode,
  DiamondNode,
  DonutNode,
  SphereNode,
  StarNode,
  HexagonNode,
  TriangleNode,
  EllipseNode,
  ModelRectNode,
} = Nodes;

const {
  LineEdge,
  CubicEdge,
  CubicHorizontalEdge,
  CubicVerticalEdge,
  LoopEdge,
  PolylineEdge,
  QuadraticEdge,
} = Edges;
const { CircleCombo, RectCombo } = Combos;
const {
  ActivateRelations,
  BrushSelect,
  HoverActivate,
  LassoSelect,
  OrbitCanvas3D,
  RotateCanvas3D,
  TrackCanvas3D,
  ZoomCanvas3D,
  ZoomCanvas,

  DragCanvas,
  CollapseExpandTree,
  CollapseExpandCombo,
  DragNode,
  DragCombo,
  ClickSelect,
} = Behaviors;
const { History, Tooltip, Minimap, Grid, Menu, Fisheye, Legend, Toolbar } =
  Plugins;

const { ForceLayout, GridLayout, CircularLayout, ConcentricLayout } = Layouts;

import lassoSelector from './selector/lasso';
import rectSelector from './selector/rect';
<<<<<<< HEAD
import Minimap from './plugin/minimap';
import Fisheye from './plugin/fisheye';
import Legend from './plugin/legend';
import Grid from './plugin/grid';
import Tooltip from './plugin/tooltip';
import Menu from './plugin/menu';
import ZoomCanvas from './behavior/zoom-canvas';
import ZoomCanvas3D from './behavior/zoom-canvas-3d';
import RotateCanvas3D from './behavior/rotate-canvas-3d';
import TrackCanvas3D from './behavior/track-canvas-3d';
import OrbitCanvas3D from './behavior/orbit-canvas-3d';
import HoverActivate from './behavior/hover-activate';
import CollapseExpandCombo from './behavior/collapse-expand-combo';
import CollapseExpandTree from './behavior/collapse-expand-tree';
import CreateEdge from './behavior/create-edge';
import { CubicEdge } from './item/edge/cubic';
import { CubicHorizonEdge } from './item/edge/cubic-horizon';
import { CubicVerticalEdge } from './item/edge/cubic-vertical';
import { Quadratic } from './item/edge/quadratic';
import { CircleCombo } from './item/combo/circle';
=======
>>>>>>> dbb893da

const stdLib = {
  transforms: {
    'validate-data': ValidateData,
    'transform-v4-data': TransformV4Data,
    'map-node-size': MapNodeSize,
  },
  themes: {
    light: LightTheme,
    dark: DarkTheme,
  },
  themeSolvers: {
    spec: SpecThemeSolver,
    subject: SubjectThemeSolver,
  },
  layouts: {
    force: ForceLayout,
    grid: GridLayout,
    circular: CircularLayout,
    concentric: ConcentricLayout,
    ...Hierarchy,
  },
  behaviors: {
    'drag-canvas': DragCanvas,
    'zoom-canvas': ZoomCanvas,
    'drag-node': DragNode,
    'drag-combo': DragCombo,
    'create-edge': CreateEdge,
    'collapse-expand-combo': CollapseExpandCombo,
    'collapse-expand-tree': CollapseExpandTree,
    'click-select': ClickSelect,
  },
  plugins: {
    history: History,
  },
  nodes: {
    'circle-node': CircleNode,
    'rect-node': RectNode,
  },
  edges: {
    'line-edge': LineEdge,
  },
  combos: {
    'circle-combo': CircleCombo,
    'rect-combo': RectCombo,
  },
  markers: {
    collapse: (x, y, r) => {
      return [
        ['M', x - r, y],
        ['a', r, r, 0, 1, 0, r * 2, 0],
        ['a', r, r, 0, 1, 0, -r * 2, 0],
        ['M', x - r + 4, y],
        ['L', x + r - 4, y],
      ];
    },
    expand: (x, y, r) => {
      return [
        ['M', x - r, y],
        ['a', r, r, 0, 1, 0, r * 2, 0],
        ['a', r, r, 0, 1, 0, -r * 2, 0],
        ['M', x - r + 4, y],
        ['L', x - r + 2 * r - 4, y],
        ['M', x - r + r, y - r + 4],
        ['L', x, y + r - 4],
      ];
    },
    upTriangle: (x, y, r) => {
      const l1 = r * Math.cos(Math.PI / 6);
      const l2 = r * Math.sin(Math.PI / 6);
      return [
        ['M', x - l1, y + l2],
        ['L', x + l1, y + l2],
        ['L', x, y - r],
        ['Z'],
      ];
    },
    downTriangle: (x, y, r) => {
      const l1 = r * Math.cos(Math.PI / 6);
      const l2 = r * Math.sin(Math.PI / 6);
      return [
        ['M', x - l1, y - l2],
        ['L', x + l1, y - l2],
        ['L', x, y + r],
        ['Z'],
      ];
    },
  },
};

const useLib: Lib = {
  transforms: {},
  themes: {},
  layouts: {},
  behaviors: {},
  plugins: {},
  nodes: {},
  edges: {},
  combos: {},
};

const utils = {
  rectSelector,
  lassoSelector,
};

const registery = { useLib };
// const Extensions = {
//   ...Transforms,
//   ...Themes,
//   ...ThemeSolvers,
//   ...Nodes,
//   ...Edges,
//   ...Combos,
//   ...Behaviors,
//   ...Plugins,
//   ...Layouts,
//   ...Hierarchy,
// };

const Extensions = {
  // transforms
  ValidateData,
  TransformV4Data,
  MapNodeSize,
  //themes
  LightTheme,
  DarkTheme,
  //themeSolvers
  SpecThemeSolver,
  SubjectThemeSolver,
  //layout
  ForceLayout,
  GridLayout,
  CircularLayout,
  ConcentricLayout,
  //Hierarchy
  compactBox,
  dendrogram,
  indented,
  mindmap,
  //nodes
  CircleNode,
  RectNode,
  DiamondNode,
  DonutNode,
  SphereNode,
  StarNode,
  HexagonNode,
  TriangleNode,
  EllipseNode,
  ModelRectNode,
  // edges
  LineEdge,
  CubicEdge,
  CubicHorizontalEdge,
  CubicVerticalEdge,
  LoopEdge,
  PolylineEdge,
  QuadraticEdge,
  // combos
  CircleCombo,
  RectCombo,
  //behaviors
  BaseBehavior,
  ActivateRelations,
  BrushSelect,
  HoverActivate,
  LassoSelect,
  OrbitCanvas3D,
  RotateCanvas3D,
  TrackCanvas3D,
  ZoomCanvas3D,
  ZoomCanvas,
  DragCanvas,
  CollapseExpandTree,
  CollapseExpandCombo,
  DragNode,
  DragCombo,
  //plugins
  BasePlugin,
  History,
  Toolbar,
  Tooltip,
  Minimap,
  Grid,
  Menu,
  Fisheye,
  Legend,
};

export default registery;
export { Extensions, registery, stdLib, utils };<|MERGE_RESOLUTION|>--- conflicted
+++ resolved
@@ -1,17 +1,17 @@
+import * as Layouts from '@antv/layout';
+import Hierarchy from '@antv/hierarchy';
 import { Lib } from '../types/stdlib';
 
+import { Behavior as BaseBehavior } from '../types/behavior';
+import { Plugin as BasePlugin } from '../types/plugin';
 import * as Behaviors from './behavior';
 import * as Transforms from './data';
 import * as Combos from './item/combo';
 import * as Nodes from './item/node';
 import * as Edges from './item/edge';
-import { Behavior as BaseBehavior } from '../types/behavior';
 import * as Themes from './theme';
 import * as ThemeSolvers from './themeSolver';
 import * as Plugins from './plugin';
-import { Plugin as BasePlugin } from '../types/plugin';
-import * as Layouts from '@antv/layout';
-import Hierarchy from '@antv/hierarchy';
 
 const { ValidateData, TransformV4Data, MapNodeSize } = Transforms;
 
@@ -60,6 +60,7 @@
   DragNode,
   DragCombo,
   ClickSelect,
+  CreateEdge,
 } = Behaviors;
 const { History, Tooltip, Minimap, Grid, Menu, Fisheye, Legend, Toolbar } =
   Plugins;
@@ -68,29 +69,6 @@
 
 import lassoSelector from './selector/lasso';
 import rectSelector from './selector/rect';
-<<<<<<< HEAD
-import Minimap from './plugin/minimap';
-import Fisheye from './plugin/fisheye';
-import Legend from './plugin/legend';
-import Grid from './plugin/grid';
-import Tooltip from './plugin/tooltip';
-import Menu from './plugin/menu';
-import ZoomCanvas from './behavior/zoom-canvas';
-import ZoomCanvas3D from './behavior/zoom-canvas-3d';
-import RotateCanvas3D from './behavior/rotate-canvas-3d';
-import TrackCanvas3D from './behavior/track-canvas-3d';
-import OrbitCanvas3D from './behavior/orbit-canvas-3d';
-import HoverActivate from './behavior/hover-activate';
-import CollapseExpandCombo from './behavior/collapse-expand-combo';
-import CollapseExpandTree from './behavior/collapse-expand-tree';
-import CreateEdge from './behavior/create-edge';
-import { CubicEdge } from './item/edge/cubic';
-import { CubicHorizonEdge } from './item/edge/cubic-horizon';
-import { CubicVerticalEdge } from './item/edge/cubic-vertical';
-import { Quadratic } from './item/edge/quadratic';
-import { CircleCombo } from './item/combo/circle';
-=======
->>>>>>> dbb893da
 
 const stdLib = {
   transforms: {
