import { Group } from '@antv/g';
import { clone, throttle } from '@antv/util';
<<<<<<< HEAD
import { EdgeDisplayModel, EdgeModel, ID } from '../types';
=======
import { EdgeDisplayModel, EdgeModel } from '../types';
>>>>>>> 5a3c6183
import { EdgeModelData } from '../types/edge';
import { DisplayMapper, State, LodStrategyObj } from '../types/item';
import { updateShapes } from '../util/shape';
import { animateShapes } from '../util/animate';
import { EdgeStyleSet } from '../types/theme';
import Item from './item';
import Node from './node';
import Combo from './combo';

interface IProps {
  model: EdgeModel;
  renderExtensions: any; // TODO: type
  containerGroup: Group;
  mapper?: DisplayMapper;
  stateMapper?: {
    [stateName: string]: DisplayMapper;
  };
  sourceItem: Node | Combo;
  targetItem: Node | Combo;
  zoom?: number;
  theme: {
    styles: EdgeStyleSet;
    lodStrategy: LodStrategyObj;
  };
  onframe?: Function;
  nodeMap?: Map<ID, Node>;
}

export default class Edge extends Item {
  public destroyed = false;
  // inner data model
  public model: EdgeModel;
  // display data model
  public displayModel: EdgeDisplayModel;
  /** Set to different value in implements */
  public type: 'edge' = 'edge';
<<<<<<< HEAD
  public sourceItem: Node;
  public targetItem: Node;
  public nodeMap: Map<ID, Node>;
=======
  public sourceItem: Node | Combo;
  public targetItem: Node | Combo;
>>>>>>> 5a3c6183

  constructor(props: IProps) {
    super(props);
    this.init({ ...props, type: 'edge' });
    const { sourceItem, targetItem, nodeMap } = props;
    this.sourceItem = sourceItem;
    this.targetItem = targetItem;
    this.nodeMap = nodeMap;
    this.nodeMap.set(sourceItem.getID(), sourceItem);
    this.nodeMap.set(targetItem.getID(), targetItem);
    this.draw(this.displayModel);
  }
  public draw(
    displayModel: EdgeDisplayModel,
    diffData?: { previous: EdgeModelData; current: EdgeModelData },
    diffState?: { previous: State[]; current: State[] },
    animate = true,
    onfinish: Function = () => {},
  ) {
    // get the end points
    const { x: sx, y: sy, z: sz } = this.sourceItem.getPosition();
    const { x: tx, y: ty, z: tz } = this.targetItem.getPosition();
    const sourcePoint = this.sourceItem.getAnchorPoint({ x: tx, y: ty, z: tz });
    const targetPoint = this.targetItem.getAnchorPoint({ x: sx, y: sy, z: sz });
    this.renderExt.mergeStyles(displayModel);
    const firstRendering = !this.shapeMap?.keyShape;
    this.renderExt.setSourcePoint(sourcePoint);
    this.renderExt.setTargetPoint(targetPoint);
    this.renderExt.setNodeMap(this.nodeMap);

    const shapeMap = this.renderExt.draw(
      displayModel,
      sourcePoint,
      targetPoint,
      this.shapeMap,
      diffData,
      diffState,
    );

    // add shapes to group, and update shapeMap
    this.shapeMap = updateShapes(this.shapeMap, shapeMap, this.group);

    // handle shape's and group's animate
    const { animates, disableAnimate } = displayModel.data;
    const usingAnimates = { ...animates };
    const targetStyles = this.renderExt.mergedStyles;
    const { haloShape, labelShape } = this.shapeMap;
    haloShape?.toBack();
    labelShape?.toFront();

    super.draw(displayModel, diffData, diffState);
    this.renderExt.updateCache(this.shapeMap);

    if (firstRendering) {
      // update the transform
      this.renderExt.onZoom(this.shapeMap, this.zoom);
    } else {
      // terminate previous animations
      this.stopAnimations();
    }

    const timing = firstRendering ? 'buildIn' : 'update';
    // handle shape's animate
    if (animate && !disableAnimate && usingAnimates[timing]?.length) {
      this.animations = animateShapes(
        usingAnimates,
        targetStyles, // targetStylesMap
        this.shapeMap, // shapeMap
        this.group,
        firstRendering ? 'buildIn' : 'update',
        this.changedStates,
        this.animateFrameListener,
        (canceled) => onfinish(displayModel.id, canceled),
      );
    }
  }

  /**
   * Sometimes no changes on edge data, but need to re-draw it
   * e.g. source and target nodes' position changed
   */
  public forceUpdate = throttle(
    () => {
      if (!this.destroyed) this.draw(this.displayModel);
    },
    16,
    {
      leading: true,
      trailing: true,
    },
  );

  /**
   * Update end item for item and re-draw the edge
   * @param type update source or target
   * @param endItem new item to ended
   */
  public updateEnd(type: 'source' | 'target', endItem: Node) {
    if (type === 'source') this.sourceItem = endItem;
    else if (type === 'target') this.targetItem = endItem;
    this.draw(this.displayModel);
  }

  // public update(model: EdgeModel) {
  //   super.update(model);
  // }

  public clone(
    containerGroup: Group,
    sourceItem: Node | Combo,
    targetItem: Node | Combo,
    onlyKeyShape?: boolean,
    disableAnimate?: boolean,
  ) {
    if (onlyKeyShape) {
      const clonedKeyShape = this.shapeMap.keyShape.cloneNode();
      const clonedGroup = new Group();
      clonedGroup.appendChild(clonedKeyShape);
      containerGroup.appendChild(clonedGroup);
      return clonedGroup;
    }
    const clonedModel = clone(this.model);
    clonedModel.data.disableAnimate = disableAnimate;
    const clonedEdge = new Edge({
      model: clonedModel,
      renderExtensions: this.renderExtensions,
      sourceItem,
      targetItem,
      nodeMap: this.nodeMap,
      containerGroup,
      mapper: this.mapper,
      stateMapper: this.stateMapper,
      zoom: this.zoom,
      theme: {
        styles: this.themeStyles,
        lodStrategy: this.lodStrategy,
      },
    });
    Object.keys(this.shapeMap).forEach((shapeId) => {
      if (!this.shapeMap[shapeId].isVisible())
        clonedEdge.shapeMap[shapeId]?.hide();
    });
    return clonedEdge;
  }
}<|MERGE_RESOLUTION|>--- conflicted
+++ resolved
@@ -1,10 +1,6 @@
 import { Group } from '@antv/g';
 import { clone, throttle } from '@antv/util';
-<<<<<<< HEAD
 import { EdgeDisplayModel, EdgeModel, ID } from '../types';
-=======
-import { EdgeDisplayModel, EdgeModel } from '../types';
->>>>>>> 5a3c6183
 import { EdgeModelData } from '../types/edge';
 import { DisplayMapper, State, LodStrategyObj } from '../types/item';
 import { updateShapes } from '../util/shape';
@@ -41,14 +37,9 @@
   public displayModel: EdgeDisplayModel;
   /** Set to different value in implements */
   public type: 'edge' = 'edge';
-<<<<<<< HEAD
-  public sourceItem: Node;
-  public targetItem: Node;
-  public nodeMap: Map<ID, Node>;
-=======
+  public nodeMap: Map<ID, Node | Combo>;
   public sourceItem: Node | Combo;
   public targetItem: Node | Combo;
->>>>>>> 5a3c6183
 
   constructor(props: IProps) {
     super(props);
