import { ID, TreeData } from '@antv/graphlib';
<<<<<<< HEAD
import { NodeUserModelData } from 'types/node';
import { clone, each, isArray } from '@antv/util';
=======
import { isArray } from '@antv/util';
>>>>>>> 5572d130
import { depthFirstSearch, connectedComponent } from '@antv/algorithm';
import {
  DataChangeType,
  GraphCore,
  GraphData,
  GraphDataChangeSet,
} from '../types/data';
import { IGraph } from '../types/graph';
import { NodeModel, NodeUserModel } from '../types';
import { NodeUserModelData } from '../types/node';

/**
 * Deconstruct data and distinguish nodes and combos from graphcore data.
 * @param data data from graphcore
 * @returns
 */
export const deconstructData = (data) => {
  const { nodes: nodesAndCombos = [], edges = [] } = data;
  const nodes = [];
  const combos = [];
  nodesAndCombos.forEach((item) => {
    if (item.data._isCombo) combos.push(item);
    else nodes.push(item);
  });
  return {
    nodes,
    edges,
    combos,
  };
};

/**
 * Depth first search begin from nodes in graphCore data.
 * @param graphCore graphlib data structure
 * @param nodes begin nodes
 * @param fn will be called while visiting each node
 * @param mode 'TB' - visit from top to bottom; 'BT' - visit from bottom to top;
 * @returns
 */
export const graphCoreTreeDfs = (
  graphCore: GraphCore,
  nodes: NodeUserModel[],
  fn,
  mode: 'TB' | 'BT' = 'TB',
  treeKey = 'combo',
  stopFns: {
    stopBranchFn?: (node: NodeUserModel) => boolean;
    stopAllFn?: (node: NodeUserModel) => boolean;
  } = {},
) => {
  if (!nodes?.length) return;
  const { stopBranchFn, stopAllFn } = stopFns;
  for (let i = 0; i < nodes.length; i++) {
    const node = nodes[i];
    if (!graphCore.hasNode(node.id)) continue;
    if (stopBranchFn?.(node)) continue; // Stop this branch
    if (stopAllFn?.(node)) return; // Stop all
    if (mode === 'TB') fn(node); // Traverse from top to bottom
    graphCoreTreeDfs(
      graphCore,
      graphCore.getChildren(node.id, treeKey),
      fn,
      mode,
      treeKey,
      stopFns,
    );
    if (mode !== 'TB') fn(node); // Traverse from bottom to top
  }
};

/**
 * Depth first search begin from nodes in g6 graph data.
 * @param graph G6 graph instance
 * @param nodes begin nodes
 * @param fn will be called while visiting each node
 * @param mode 'TB' - visit from top to bottom; 'BT' - visit from bottom to top;
 * @returns
 */
export const graphComboTreeDfs = (
  graph: IGraph,
  nodes: NodeUserModel[],
  fn,
  mode: 'TB' | 'BT' = 'TB',
) => {
  if (!nodes?.length) return;
  nodes.forEach((node) => {
    if (mode === 'TB') fn(node); // Traverse from top to bottom
    graphComboTreeDfs(graph, graph.getComboChildrenData(node.id), fn, mode);
    if (mode !== 'TB') fn(node); // Traverse from bottom to top
  });
};

/**
 * Depth first search begin from nodes in g6 graph data, and then search the ancestirs from begin nodes.
 * @param graph G6 graph instance
 * @param graphCore graphlib data structure
 * @param nodes begin ndoes
 * @param fn will be called while visiting each node
 * @param mode 'TB' - visit from top to bottom; 'BT' - visit from bottom to top;
 * @returns
 */
export const traverseAncestorsAndSucceeds = (
  graph: IGraph,
  graphCore: GraphCore,
  nodes: NodeUserModel[],
  fn,
  mode: 'TB' | 'BT' = 'TB',
) => {
  if (!nodes?.length) return;
  graphComboTreeDfs(graph, nodes, fn, mode);
  traverseAncestors(graphCore, nodes, fn);
  return;
};

export const traverseGraphAncestors = (
  graph: IGraph,
  nodes: NodeUserModel[],
  fn,
) => {
  if (!nodes?.length) return;
  nodes.forEach((node) => {
    if (!node.data.parentId) return;
    let ancestor = graph.getComboData(node.data.parentId);
    while (ancestor) {
      if (fn(ancestor)) return;
      if (!ancestor.data.parentId) return;
      ancestor = graph.getComboData(ancestor.data.parentId);
    }
  });
};

/**
 * Traverse the ancestors from the begin nodes.
 * @param graphCore graphlib data structure
 * @param nodes begin ndoes
 * @param fn will be called while visiting each node
 */
export const traverseAncestors = (graphCore, nodes, fn) => {
  nodes.forEach((node) => {
    let ancestor = graphCore.getParent(node.id, 'combo');
    while (ancestor) {
      if (fn(ancestor)) return;
      ancestor = graphCore.getParent(ancestor.id, 'combo');
    }
  });
};

/**
 * Whether the test succeed is a parent of the test parent.
 * @param graph G6 graph instance
 * @param testParent id of the node to be the parent
 * @param parentId id of the node to be the succeed
 * @returns
 */
export const isSucceed = (graph, testParent, testSucceed): boolean => {
  const succeedIds = [];
  if (graph.getNodeData(testParent)) return false;
  graphComboTreeDfs(graph, [graph.getComboData(testParent)], (node) => {
    succeedIds.push(node.id);
  });
  if (succeedIds.includes(testSucceed)) return true;
  return false;
};

/**
 * Check the validation if move the child into the subtree of parent. e.g. If the new parent (toBeAncestorId) is a succeed of new child (toBeSucceedId), it is invalid.
 * @param graph G6 graph instance
 * @param toBeSucceedId id of the new child to check if it is valid to be a child of the node with id toBeAncestorId
 * @param toBeAncestorId id of the new parent to check if it is valid to be a parent of the node with id toBeSucceedId
 * @returns
 */
export const validateComboStrucutre = (
  graph,
  toBeSucceedId,
  toBeAncestorId,
): boolean => {
  if (toBeAncestorId && !graph.getComboData(toBeAncestorId)) {
    console.warn(
      `Setting parent combo failed. The parent combo with id ${toBeAncestorId} does not exist`,
    );
    return false;
  }
  if (toBeSucceedId === toBeAncestorId) {
    console.warn(
      `Setting parent combo failed. Cannot set combo/node with id ${toBeSucceedId} to be the child of itself.`,
    );
    return false;
  }
  if (toBeAncestorId && isSucceed(graph, toBeSucceedId, toBeAncestorId)) {
    console.warn(
      `Setting parent combo failed, since the parent combo with id ${toBeAncestorId} is a succeed of the combo with id ${toBeSucceedId}.`,
    );
    return false;
  }
  return true;
};

/**
 * Transform tree graph data into graph data. Edges from parent-child structure.
 * @param treeData Tree structured data or an array of it.
 * @returns Graph formatted data object with nodes, edges and combos.
 */
export const treeData2GraphData = (
  treeData: TreeData<NodeUserModelData> | TreeData<NodeUserModelData>[],
) => {
  const graphData = {
    nodes: [],
    edges: [],
    combos: [],
  };
  const trees = isArray(treeData) ? treeData : [treeData];
  trees.forEach((tree) => {
    traverse(tree, (child) => {
      const { id, children, data, ...others } = child;
      graphData.nodes.push({
        id: child.id,
        data: {
          childrenIds: child.children?.map((c) => c.id) || [],
          ...others,
          ...data,
        },
      });
      child.children?.forEach((subChild) => {
        graphData.edges.push({
          id: `tree-edge-${child.id}-${subChild.id}`,
          source: child.id,
          target: subChild.id,
          data: {},
        });
      });
    });
  });
  return graphData;
};

/**
 * Transform graph data into tree graph data.
 * @param nodeMap This function will cache the nodes into nodeMap
 * @param graphData Graph data.
 * @param propRootIds Ids of root nodes. There should be at least one node for each connected component, or the first node in a connected component will be added to the roots array.
 * @returns
 */
export const graphData2TreeData = (
  nodeMap: { [id: string]: any },
  graphData: GraphData,
  propRootIds: ID[] = [],
) => {
  const trees = [];
  const graphDataWithoutCombos = {
    nodes: graphData.nodes?.filter((node) => !node.data._isCombo),
    edges: graphData.edges,
  };
  const connectedComponents = connectedComponent(
    graphDataWithoutCombos as any,
    false,
  ) as NodeModel[][];
  const rootIds = [];
  const componentsNodeIds: ID[][] = [];
  connectedComponents.forEach((com, i) => {
    componentsNodeIds[i] = com.map((node) => node.id);
    if (propRootIds.length) {
      const root = componentsNodeIds[0].find((id) => propRootIds.includes(id));
      rootIds.push(root !== undefined ? root : com[0].id);
    } else {
      rootIds.push(com[0].id);
    }
  });

  rootIds.forEach((id, i) => {
    nodeMap[id] = { id, children: [] };
    trees.push(nodeMap[id]);
    depthFirstSearch(
      graphData as any,
      id,
      {
        enter: ({ previous, current }) => {
          if (
            !previous ||
            current === id ||
            !componentsNodeIds[i].includes(current)
          )
            return;
          nodeMap[previous] = nodeMap[previous] || {
            id: previous,
            children: [],
          };
          nodeMap[current] = { id: current, children: [] };
          nodeMap[previous].children.push(nodeMap[current]);
        },
      },
      false,
    );
  });
  return trees;
};

/**
 * Travere a tree data from top to bottom.
 * @param treeData
 * @param callback
 */
export const traverse = (treeData, callback) => {
  callback(treeData);
  if (treeData.children) {
    treeData.children.forEach((child) => {
      if (child) traverse(child, callback);
    });
  }
};

export const DEFAULT_ACTIVE_DATA_LIFECYCLE = ['read'];

export const AVAILABLE_DATA_LIFECYCLE = [
  'read',
  'changeData',
  'updateData',
  'addData',
  'removeData',
];

export const dataLifecycleMap: Record<string, string> = {
  replace: 'read',
  mergeReplace: 'changeData',
  union: 'addData',
  remove: 'removeData',
  update: 'updateData',
};

export const withHandleAUD = (
  handler: (data: GraphData, options: any, graphCore?: GraphCore) => GraphData,
  operations: 'A' | 'U' | 'D' | ('A' | 'U' | 'D')[] = ['A', 'U', 'D'],
) => {
  return (data: GraphDataChangeSet, options: any, graphCore?: GraphCore) => {
    const result = clone(data);
    const operationArray = Array.isArray(operations)
      ? operations
      : [operations];
    each(operationArray, (operation) => {
      result[operation] = handler(data[operation], options, graphCore);
    });

    return result;
  };
};<|MERGE_RESOLUTION|>--- conflicted
+++ resolved
@@ -1,10 +1,5 @@
 import { ID, TreeData } from '@antv/graphlib';
-<<<<<<< HEAD
-import { NodeUserModelData } from 'types/node';
 import { clone, each, isArray } from '@antv/util';
-=======
-import { isArray } from '@antv/util';
->>>>>>> 5572d130
 import { depthFirstSearch, connectedComponent } from '@antv/algorithm';
 import {
   DataChangeType,
