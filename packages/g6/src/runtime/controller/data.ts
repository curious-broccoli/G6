--- conflicted
+++ resolved
@@ -24,12 +24,6 @@
   NodeUserModel,
   NodeUserModelData,
 } from '../../types/node';
-<<<<<<< HEAD
-import { getExtension } from '../../util/extension';
-import { EdgeCollisionChecker, QuadTree } from '../../util/polyline';
-import Node from '../../item/node';
-=======
->>>>>>> 5a3c6183
 import {
   deconstructData,
   graphComboTreeDfs,
