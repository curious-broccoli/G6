--- conflicted
+++ resolved
@@ -6,10 +6,7 @@
   DisplayObject,
   PointLike,
   Rect,
-<<<<<<< HEAD
-=======
   Cursor,
->>>>>>> 20bb27cf
 } from '@antv/g';
 import { GraphChange, ID } from '@antv/graphlib';
 import {
@@ -2482,11 +2479,7 @@
   protected asyncToFullDataUrl(
     type?: DataURLType,
     imageConfig?: { padding?: number | number[] },
-<<<<<<< HEAD
-    callback?: Function,
-=======
     callback?: (dataUrl: string) => void,
->>>>>>> 20bb27cf
   ): void {
     let dataURL = '';
     if (!type) type = 'image/png';
