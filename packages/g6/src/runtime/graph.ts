import EventEmitter from '@antv/event-emitter';
import { AABB, Canvas, DisplayObject, PointLike, runtime } from '@antv/g';
import { GraphChange, ID } from '@antv/graphlib';
import {
  clone,
  groupBy,
  isArray,
  isEmpty,
  isEqual,
  isNil,
  isNumber,
  isObject,
  isString,
  map,
} from '@antv/util';
import History from '../stdlib/plugin/history';
import { Command } from '../stdlib/plugin/history/command';
import type {
  ComboUserModel,
  EdgeUserModel,
  GraphData,
  IGraph,
  NodeUserModel,
  Specification,
} from '../types';
import type { CameraAnimationOptions } from '../types/animate';
import type { BehaviorOptionsOf, BehaviorRegistry } from '../types/behavior';
import type { ComboModel } from '../types/combo';
import type { Padding, Point } from '../types/common';
import type { DataChangeType, DataConfig, GraphCore } from '../types/data';
import type { EdgeModel, EdgeModelData } from '../types/edge';
import type { StackType } from '../types/history';
import type { Hooks, ViewportChangeHookParams } from '../types/hook';
import type { ITEM_TYPE, SHAPE_TYPE, ShapeStyle } from '../types/item';
import type {
  ImmediatelyInvokedLayoutOptions,
  LayoutOptions,
  StandardLayoutOptions,
} from '../types/layout';
import type { NodeModel, NodeModelData } from '../types/node';
import type { RendererName } from '../types/render';
import type {
  ThemeOptionsOf,
  ThemeRegistry,
  ThemeSpecification,
} from '../types/theme';
import { FitViewRules, GraphTransformOptions } from '../types/view';
import { changeRenderer, createCanvas } from '../util/canvas';
import { formatPadding } from '../util/shape';
import {
  DataController,
  ExtensionController,
  InteractionController,
  ItemController,
  LayoutController,
  ThemeController,
  ViewportController,
} from './controller';
import { PluginController } from './controller/plugin';
import Hook from './hooks';

/**
 * Disable CSS parsing for better performance.
 */
runtime.enableCSSParsing = false;

export default class Graph<B extends BehaviorRegistry, T extends ThemeRegistry>
  extends EventEmitter
  implements IGraph<B, T>
{
  public hooks: Hooks;
  // for nodes and edges, which will be separate into groups
  public canvas: Canvas;
  // the container dom for the graph canvas
  public container: HTMLElement;
  // the tag to indicate whether the graph instance is destroyed
  public destroyed: boolean;
  // the renderer type of current graph
  public rendererType: RendererName;
  // for transient shapes for interactions, e.g. transient node and related edges while draging, delegates
  public transientCanvas: Canvas;
  // for background shapes, e.g. grid, pipe indices
  public backgroundCanvas: Canvas;
  // the tag indicates all the three canvases are all ready
  private canvasReady: boolean;
  private specification: Specification<B, T>;

  private dataController: DataController;
  private interactionController: InteractionController;
  private layoutController: LayoutController;
  private viewportController: ViewportController;
  private itemController: ItemController;
  private extensionController: ExtensionController;
  private themeController: ThemeController;
  private pluginController: PluginController;

  private defaultSpecification = {
    theme: {
      type: 'spec',
      base: 'light',
    },
    enableStack: true,
  };

  constructor(spec: Specification<B, T>) {
    super();

    this.specification = Object.assign({}, this.defaultSpecification, spec);
    this.initHooks();
    this.initCanvas();
    this.initControllers();
    this.initHistory();

    this.hooks.init.emit({
      canvases: {
        background: this.backgroundCanvas,
        main: this.canvas,
        transient: this.transientCanvas,
      },
    });

    const { data } = spec;
    if (data) {
      // TODO: handle multiple type data configs
      this.read(data as GraphData);
    }
  }

  /**
   * Initialize the controllers for different plugins.
   */
  private initControllers() {
    this.dataController = new DataController(this);
    this.interactionController = new InteractionController(this);
    this.layoutController = new LayoutController(this);
    this.themeController = new ThemeController(this);
    this.itemController = new ItemController(this);
    this.viewportController = new ViewportController(this);
    this.extensionController = new ExtensionController(this);
    this.pluginController = new PluginController(this);
  }

  private initCanvas() {
    const {
      renderer,
      container,
      canvas,
      backgroundCanvas,
      transientCanvas,
      width,
      height,
    } = this.specification;

    let pixelRatio: number;
    if (renderer && !isString(renderer)) {
      // @ts-ignore
      this.rendererType = renderer.type || 'canvas';
      // @ts-ignore
      pixelRatio = renderer.pixelRatio;
    } else {
      // @ts-ignore
      this.rendererType = renderer || 'canvas';
    }

    /**
     * These 3 canvases can be passed in by users, e.g. when doing serverside rendering we can't use DOM API.
     */
    if (canvas) {
      this.canvas = canvas;
      this.backgroundCanvas = backgroundCanvas;
      this.transientCanvas = transientCanvas;
      this.container = container as HTMLDivElement;
    } else {
      const containerDOM = isString(container)
        ? document.getElementById(container as string)
        : (container as HTMLElement);

      if (!containerDOM) {
        console.error(
          `Create graph failed. The container for graph ${containerDOM} is not exist.`,
        );
        this.destroy();
        return;
      }

      this.container = containerDOM;
      const size = [width, height];
      if (size[0] === undefined) {
        size[0] = containerDOM.scrollWidth;
      }
      if (size[1] === undefined) {
        size[1] = containerDOM.scrollHeight;
      }
      this.backgroundCanvas = createCanvas(
        this.rendererType,
        containerDOM,
        size[0],
        size[1],
        pixelRatio,
      );
      this.canvas = createCanvas(
        this.rendererType,
        containerDOM,
        size[0],
        size[1],
        pixelRatio,
      );
      this.transientCanvas = createCanvas(
        this.rendererType,
        containerDOM,
        size[0],
        size[1],
        pixelRatio,
      );
    }

    Promise.all(
      [this.backgroundCanvas, this.canvas, this.transientCanvas].map(
        (canvas) => canvas.ready,
      ),
    ).then(() => {
      [this.backgroundCanvas, this.canvas, this.transientCanvas].forEach(
        (canvas, i) => {
          const $domElement = canvas
            .getContextService()
            .getDomElement() as unknown as HTMLElement;
          if ($domElement && $domElement.style) {
            $domElement.style.position = 'fixed';
            $domElement.style.outline = 'none';
            $domElement.tabIndex = 1; // Enable keyboard events
            // Transient canvas should let interactive events go through.
            if (i === 2) {
              $domElement.style.pointerEvents = 'none';
            }
          }
        },
      );

      this.canvasReady = true;
    });
  }

  private initHistory() {
    const { enableStack, stackCfg } = this.specification;
    if (enableStack) {
      const history = {
        type: 'history',
        key: 'history',
        enableStack,
        stackCfg,
      };
      if (!this.specification.plugins) {
        this.specification.plugins = [];
      }
      this.specification.plugins.push(history);
    }
  }

  /**
   * Change the renderer at runtime.
   * @param type renderer name
   * @returns
   */
  public changeRenderer(type) {
    this.rendererType = type || 'canvas';
    changeRenderer(this.rendererType, this.canvas);
  }

  /**
   * Initialize the hooks for graph's lifecycles.
   */
  private initHooks() {
    this.hooks = {
      init: new Hook<{
        canvases: {
          background: Canvas;
          main: Canvas;
          transient: Canvas;
        };
      }>({ name: 'init' }),
      datachange: new Hook<{ data: GraphData; type: DataChangeType }>({
        name: 'datachange',
      }),
      itemchange: new Hook<{
        type: ITEM_TYPE;
        changes: GraphChange<NodeModelData, EdgeModelData>[];
        graphCore: GraphCore;
        theme: ThemeSpecification;
        animate?: boolean;
        upsertAncestors?: boolean;
      }>({ name: 'itemchange' }),
      render: new Hook<{
        graphCore: GraphCore;
        theme: ThemeSpecification;
        transientCanvas: Canvas;
      }>({
        name: 'render',
      }),
      layout: new Hook<{
        graphCore: GraphCore;
        options?: LayoutOptions;
        animate?: boolean;
      }>({ name: 'layout' }),
      viewportchange: new Hook<ViewportChangeHookParams>({ name: 'viewport' }),
      modechange: new Hook<{ mode: string }>({ name: 'modechange' }),
      behaviorchange: new Hook<{
        action: 'update' | 'add' | 'remove';
        modes: string[];
        behaviors: (string | BehaviorOptionsOf<{}>)[];
      }>({ name: 'behaviorchange' }),
      itemstatechange: new Hook<{
        ids: ID[];
        states?: string[];
        value?: boolean;
      }>({
        name: 'itemstatechange',
      }),
      itemvisibilitychange: new Hook<{ ids: ID[]; value: boolean }>({
        name: 'itemvisibilitychange',
      }),
      itemzindexchange: new Hook<{
        ids: ID[];
        action: 'front' | 'back';
        graphCore: GraphCore;
      }>({
        name: 'itemzindexchange',
      }),
      transientupdate: new Hook<{
        type: ITEM_TYPE | SHAPE_TYPE;
        id: ID;
        config: {
          style: ShapeStyle;
          action: 'remove' | 'add' | 'update' | undefined;
        };
        canvas: Canvas;
        graphCore: GraphCore;
      }>({ name: 'transientupdate' }),
      pluginchange: new Hook<{
        action: 'update' | 'add' | 'remove';
        plugins: (
          | string
          | { key: string; type: string; [cfgName: string]: unknown }
        )[];
      }>({ name: 'pluginchange' }),
      themechange: new Hook<{
        theme: ThemeSpecification;
        canvases: {
          background: Canvas;
          main: Canvas;
          transient: Canvas;
        };
      }>({ name: 'init' }),
      treecollapseexpand: new Hook<{
        ids: ID[];
        animate: boolean;
        action: 'collapse' | 'expand';
        graphCore: GraphCore;
      }>({ name: 'treecollapseexpand' }),
      destroy: new Hook<{}>({ name: 'destroy' }),
    };
  }

  /**
   * Update the specs(configurations).
   */
  public updateSpecification(spec: Specification<B, T>): Specification<B, T> {
    return Object.assign(this.specification, spec);
  }
  /**
   * Update the theme specs (configurations).
   */
  public updateTheme(theme: ThemeOptionsOf<T>) {
    this.specification.theme = theme;
    // const { specification } = this.themeController;
    // notifiying the themeController
    this.hooks.themechange.emit({
      canvases: {
        background: this.backgroundCanvas,
        main: this.canvas,
        transient: this.transientCanvas,
      },
    });
    // theme is formatted by themeController, notify the item controller to update the items
    this.hooks.themechange.emit({
      theme: this.themeController.specification,
    });
  }

  /**
   * Get the copy of specs(configurations).
   * @returns graph specs
   */
  public getSpecification(): Specification<B, T> {
    return this.specification;
  }

  /**
   * Input data and render the graph.
   * If there is old data, diffs and changes it.
   * @param data
   * @returns
   * @group Data
   */
  public async read(data: DataConfig) {
    this.hooks.datachange.emit({ data, type: 'replace' });
    const emitRender = async () => {
      this.hooks.render.emit({
        graphCore: this.dataController.graphCore,
        theme: this.themeController.specification,
        transientCanvas: this.transientCanvas,
      });
      this.emit('afterrender');

      await this.layout();
    };
    if (this.canvasReady) {
      await emitRender();
    } else {
      await Promise.all(
        [this.backgroundCanvas, this.canvas, this.transientCanvas].map(
          (canvas) => canvas.ready,
        ),
      );
      await emitRender();
    }
  }

  /**
   * Change graph data.
   * @param data new data
   * @param type the way to change data, 'replace' means discard the old data and use the new one; 'mergeReplace' means merge the common part, remove (old - new), add (new - old)
   * @returns
   * @group Data
   */
  public async changeData(
    data: DataConfig,
    type: 'replace' | 'mergeReplace' = 'mergeReplace',
  ) {
    this.hooks.datachange.emit({ data, type });
    this.hooks.render.emit({
      graphCore: this.dataController.graphCore,
      theme: this.themeController.specification,
      transientCanvas: this.transientCanvas,
    });
    this.emit('afterrender');

    await this.layout();
  }

  /**
   * Clear the graph, means remove all the items on the graph.
   * @returns
   */
  public clear() {
    this.startBatch();
    this.removeData(
      'edge',
      this.getAllEdgesData().map((edge) => edge.id),
    );
    this.removeData(
      'node',
      this.getAllNodesData().map((node) => node.id),
    );
    this.removeData(
      'combo',
      this.getAllCombosData().map((combo) => combo.id),
    );
    this.stopBatch();
  }

  public getViewportCenter(): PointLike {
    const { width, height } = this.canvas.getConfig();
    return { x: width! / 2, y: height! / 2 };
  }
  public async transform(
    options: GraphTransformOptions,
    effectTiming?: CameraAnimationOptions,
  ): Promise<void> {
    await this.hooks.viewportchange.emitLinearAsync({
      transform: options,
      effectTiming,
    });
    this.emit('viewportchange', options);
  }

  /**
   * Stop the current transition of transform immediately.
   */
  public stopTransformTransition() {
    this.canvas.getCamera().cancelLandmarkAnimation();
  }

  /**
   * Move the graph with a relative distance under viewport coordinates.
   * @param dx x of the relative distance
   * @param dy y of the relative distance
   * @param effectTiming animation configurations
   */
  public async translate(
    distance: Partial<{
      dx: number;
      dy: number;
      dz: number;
    }>,
    effectTiming?: CameraAnimationOptions,
  ) {
    await this.transform(
      {
        translate: distance,
      },
      effectTiming,
    );
  }

  /**
   * Move the graph to destination under viewport coordinates.
   * @param destination destination under viewport coordinates.
   * @param effectTiming animation configurations
   */
  public async translateTo(
    { x, y }: PointLike,
    effectTiming?: CameraAnimationOptions,
  ) {
    const { x: cx, y: cy } = this.getViewportCenter();
    await this.translate({ dx: cx - x, dy: cy - y }, effectTiming);
  }

  /**
   * Zoom the graph with a relative ratio.
   * @param ratio relative ratio to zoom
   * @param origin origin under viewport coordinates.
   * @param effectTiming animation configurations
   */
  public async zoom(
    ratio: number,
    origin?: PointLike,
    effectTiming?: CameraAnimationOptions,
  ) {
    await this.transform(
      {
        zoom: {
          ratio,
        },
        origin,
      },
      effectTiming,
    );
  }

  /**
   * Zoom the graph to a specified ratio.
   * @param zoom specified ratio
   * @param origin zoom center
   * @param effectTiming animation configurations
   */
  public async zoomTo(
    zoom: number,
    origin?: PointLike,
    effectTiming?: CameraAnimationOptions,
  ) {
    await this.zoom(
      zoom / this.canvas.getCamera().getZoom(),
      origin,
      effectTiming,
    );
  }

  /**
   * Return the current zoom level of camera.
   * @returns current zoom
   */
  public getZoom() {
    return this.canvas.getCamera().getZoom();
  }

  /**
   * Rotate the graph with a relative angle.
   * @param angle
   * @param origin
   * @param effectTiming
   */
  public async rotate(
    angle: number,
    origin?: PointLike,
    effectTiming?: CameraAnimationOptions,
  ) {
    await this.transform(
      {
        rotate: {
          angle,
        },
        origin,
      },
      effectTiming,
    );
  }

  /**
   * Rotate the graph to an absolute angle.
   * @param angle
   * @param origin
   * @param effectTiming
   */
  public async rotateTo(
    angle: number,
    origin?: PointLike,
    effectTiming?: CameraAnimationOptions,
  ) {
    await this.rotate(
      angle - this.canvas.getCamera().getRoll(),
      origin,
      effectTiming,
    );
  }

  /**
   * Fit the graph content to the view.
   * @param options.padding padding while fitting
   * @param options.rules rules for fitting
   * @param effectTiming animation configurations
   */
  public async fitView(
    options?: {
      padding: Padding;
      rules: FitViewRules;
    },
    effectTiming?: CameraAnimationOptions,
  ) {
    const { padding, rules } = options || {};
    const [top, right, bottom, left] = padding
      ? formatPadding(padding)
      : [0, 0, 0, 0];
    const { direction = 'both', ratioRule = 'min' } = rules || {};

    // Get the bounds of the whole graph.
    const {
      center: [graphCenterX, graphCenterY],
      halfExtents,
    } = this.canvas.document.documentElement.getBounds();
    const origin = this.canvas.canvas2Viewport({
      x: graphCenterX,
      y: graphCenterY,
    });
    const { width: viewportWidth, height: viewportHeight } =
      this.canvas.getConfig();

    const graphWidth = halfExtents[0] * 2;
    const graphHeight = halfExtents[1] * 2;
    const tlInCanvas = this.canvas.viewport2Canvas({ x: left, y: top });
    const brInCanvas = this.canvas.viewport2Canvas({
      x: viewportWidth! - right,
      y: viewportHeight! - bottom,
    });

    const targetViewWidth = brInCanvas.x - tlInCanvas.x;
    const targetViewHeight = brInCanvas.y - tlInCanvas.y;

    const wRatio = targetViewWidth / graphWidth;
    const hRatio = targetViewHeight / graphHeight;

    let ratio: number;
    if (direction === 'x') {
      ratio = wRatio;
    } else if (direction === 'y') {
      ratio = hRatio;
    } else {
      ratio =
        ratioRule === 'max'
          ? Math.max(wRatio, hRatio)
          : Math.min(wRatio, hRatio);
    }

    await this.transform(
      {
        translate: {
          dx: viewportWidth! / 2 - origin.x,
          dy: viewportHeight! / 2 - origin.y,
        },
        zoom: {
          ratio,
        },
      },
      effectTiming,
    );
  }
  /**
   * Fit the graph center to the view center.
   * @param effectTiming animation configurations
   */
  public async fitCenter(effectTiming?: CameraAnimationOptions) {
    // Get the bounds of the whole graph.
    const {
      center: [graphCenterX, graphCenterY],
    } = this.canvas.document.documentElement.getBounds();
    await this.translateTo(
      this.canvas.canvas2Viewport({ x: graphCenterX, y: graphCenterY }),
      effectTiming,
    );
  }
  /**
   * Move the graph to make the item align the view center.
   * @param item node/edge/combo item or its id
   * @param effectTiming animation configurations
   */
  public async focusItem(id: ID | ID[], effectTiming?: CameraAnimationOptions) {
    let bounds: AABB | null = null;
    for (const itemId of !isArray(id) ? [id] : id) {
      const item = this.getItemById(itemId);
      if (item) {
        const itemBounds = item.group.getBounds();
        if (!bounds) {
          bounds = itemBounds;
        } else {
          bounds.add(itemBounds);
        }
      }
    }

    if (bounds) {
      const {
        center: [itemCenterX, itemCenterY],
      } = bounds;
      await this.translateTo(
        this.canvas.canvas2Viewport({ x: itemCenterX, y: itemCenterY }),
        effectTiming,
      );
    }
  }

  /**
   * Get item by id. We don't want to
   * @param id
   * @returns Node | Edge | Combo
   */
  private getItemById(id: ID) {
    return this.itemController.getItemById(id);
  }

  /**
   * Get the size of the graph canvas.
   * @returns [width, height]
   * @group View
   */
  public getSize(): number[] {
    const { width = 500, height = 500 } = this.specification;
    return [width, height];
  }

  /**
   * Set the size for the graph canvas.
   * @param number[] [width, height]
   * @group View
   */
  public setSize(size: number[]) {
    if (!isArray(size) || size.length < 2) {
      console.warn(
        `Failed to setSize. The parameter size: ${size} is invalid. It must be an array with 2 number elements.`,
      );
      return;
    }
    this.specification.width = size[0];
    this.specification.height = size[1];
    this.canvas.resize(size[0], size[1]);
  }

  /**
   * Get the rendering coordinate according to the canvas dom (viewport) coordinate.
   * @param Point rendering coordinate
   * @returns canvas dom (viewport) coordinate
   * @group View
   */
  public getCanvasByViewport(viewportPoint: Point): Point {
    return this.canvas.viewport2Canvas(viewportPoint);
  }

  /**
   * Get the canvas dom (viewport) coordinate according to the rendering coordinate.
   * @param Point canvas dom (viewport) coordinate
   * @returns rendering coordinate
   * @group View
   */
  public getViewportByCanvas(canvasPoint: Point): Point {
    return this.canvas.canvas2Viewport(canvasPoint);
  }

  /**
   * Get the browser coordinate according to the rendering coordinate.
   * @param Point rendering coordinate
   * @returns browser coordinate
   * @group View
   */
  public getClientByCanvas(canvasPoint: Point): Point {
    const viewportPoint = this.canvas.canvas2Viewport(canvasPoint);
    return this.canvas.viewport2Client(viewportPoint as any);
  }

  /**
   * Get the rendering coordinate according to the browser coordinate.
   * @param Point browser coordinate
   * @returns rendering coordinate
   * @group View
   */
  public getCanvasByClient(clientPoint: Point): Point {
    const viewportPoint = this.canvas.client2Viewport(clientPoint);
    return this.canvas.viewport2Canvas(viewportPoint as any);
  }

  // ===== item operations =====
  /**
   * Find a node's inner data according to id or function.
   * @param { ID | Function } condition id or condition function
   * @returns result node's inner data
   * @group Data
   */
  public getNodeData(condition: ID | Function): NodeModel | undefined {
    const conds =
      isString(condition) || isNumber(condition) ? [condition] : condition;
    return this.dataController.findData('node', conds)?.[0] as NodeModel;
  }
  /**
   * Find an edge's inner data according to id or function.
   * @param { ID | Function } condition id or condition function
   * @returns result edge's inner data
   * @group Data
   */
  public getEdgeData(condition: ID | Function): EdgeModel | undefined {
    const conds =
      isString(condition) || isNumber(condition) || isNumber(condition)
        ? [condition]
        : condition;
    return this.dataController.findData('edge', conds)?.[0] as EdgeModel;
  }
  /**
   * Find an combo's inner data according to id or function.
   * @param { ID | Function } condition id or condition function
   * @returns result combo's inner data
   * @group Data
   */
  public getComboData(condition: ID | Function): ComboModel | undefined {
    const conds =
      isString(condition) || isNumber(condition) ? [condition] : condition;
    return this.dataController.findData('combo', conds)?.[0] as ComboModel;
  }
  /**
   * Get all the nodes' inner data
   * @returns all nodes' inner data on the graph
   * @group Data
   */
  public getAllNodesData(): NodeModel[] {
    return this.dataController.findAllData('node') as NodeModel[];
  }
  /**
   * Get all the edges' inner data
   * @returns all edges' inner data on the graph
   * @group Data
   */
  public getAllEdgesData(): EdgeModel[] {
    return this.dataController.findAllData('edge') as EdgeModel[];
  }
  /**
   * Get all the combos' inner data
   * @returns all combos' inner data on the graph
   * @group Data
   */
  public getAllCombosData(): ComboModel[] {
    return this.dataController.findAllData('combo') as ComboModel[];
  }
  /**
   * Get one-hop edge ids from a start node.
   * @param nodeId id of the start node
   * @returns one-hop edges' data array
   * @group Data
   */
  public getRelatedEdgesData(
    nodeId: ID,
    direction: 'in' | 'out' | 'both' = 'both',
  ): EdgeModel[] {
    return this.dataController.findRelatedEdges(nodeId, direction);
  }
  /**
   * Get one-hop node ids from a start node.
   * @param nodeId id of the start node
   * @returns one-hop nodes' data array
   * @group Data
   */
  public getNeighborNodesData(
    nodeId: ID,
    direction: 'in' | 'out' | 'both' = 'both',
  ): NodeModel[] {
    return this.dataController.findNeighborNodes(nodeId, direction);
  }
  /**
   * Get the children's data of a combo.
   * @param comboId combo id
   * @returns children's data array
   * @group Data
   */
  public getComboChildrenData(comboId: ID): (ComboModel | NodeModel)[] {
    return this.dataController.findChildren(comboId, 'combo');
  }

  /**
   * Find items which has the state.
   * @param itemType item type
   * @param state state name
   * @param additionalFilter additional filter function
   * @returns items that is the type and has the state
   * @group Item
   */
  public findIdByState(
    itemType: ITEM_TYPE,
    state: string,
    value: string | boolean = true,
    additionalFilter?: (item: NodeModel | EdgeModel | ComboModel) => boolean,
  ): ID[] {
    let ids = this.itemController.findIdByState(itemType, state, value);
    if (additionalFilter) {
      let getDataFunc: any = this.getEdgeData;
      if (itemType === 'node') getDataFunc = this.getNodeData;
      else if (itemType === 'combo') getDataFunc = this.getComboData;
      ids = ids.filter((id) => additionalFilter(getDataFunc(id)));
    }
    return ids;
  }
  /**
   * Add one or more node/edge/combo data to the graph.
   * @param itemType item type
   * @param model user data
   * @returns whether success
   * @group Data
   */
  public addData(
    itemType: ITEM_TYPE,
    models:
      | NodeUserModel
      | EdgeUserModel
      | ComboUserModel
      | NodeUserModel[]
      | EdgeUserModel[]
      | ComboUserModel[],
  ):
    | NodeModel
    | EdgeModel
    | ComboModel
    | NodeModel[]
    | EdgeModel[]
    | ComboModel[] {
    // data controller and item controller subscribe additem in order

    const { graphCore } = this.dataController;
    const { specification } = this.themeController;
    graphCore.once('changed', (event) => {
      if (!event.changes.length) return;
      const changes = event.changes;
      this.hooks.itemchange.emit({
        type: itemType,
        changes: graphCore.reduceChanges(event.changes),
        graphCore,
        theme: specification,
      });
      this.emit('afteritemchange', {
        type: itemType,
        action: 'add',
        models,
        apiName: 'addData',
        changes,
      });
    });

    const modelArr = isArray(models) ? models : [models];
    const data = { nodes: [], edges: [], combos: [] };
    data[`${itemType}s`] = modelArr;
    this.hooks.datachange.emit({
      data,
      type: 'union',
    });
    const dataList = this.dataController.findData(
      itemType,
      modelArr.map((model) => model.id),
    );
    return isArray(models) ? dataList : dataList[0];
  }
  /**
   * Remove one or more node/edge/combo data from the graph.
   * @param item the item to be removed
   * @returns whether success
   * @group Data
   */
  public removeData(itemType: ITEM_TYPE, ids: ID | ID[]) {
    const idArr = isArray(ids) ? ids : [ids];
    const data = { nodes: [], edges: [], combos: [] };
    const { userGraphCore, graphCore } = this.dataController;
    const { specification } = this.themeController;
    const getItem =
      itemType === 'edge' ? userGraphCore.getEdge : userGraphCore.getNode;
    data[`${itemType}s`] = idArr.map((id) => getItem.bind(userGraphCore)(id));
    graphCore.once('changed', (event) => {
      if (!event.changes.length) return;
      const changes = event.changes;
      this.hooks.itemchange.emit({
        type: itemType,
        changes: event.changes,
        graphCore,
        theme: specification,
      });
      this.emit('afteritemchange', {
        type: itemType,
        action: 'remove',
        ids,
        apiName: 'removeData',
        changes,
      });
    });
    this.hooks.datachange.emit({
      data,
      type: 'remove',
    });
  }
  /**
   * Extends the fields of oldValue and newValue
   * to make sure they both contain the union set of their original fields.
   * The missing fields' values are filled using data from displayModel data.
   * @param changes
   * @returns
   */
  private extendChanges(changes) {
    return changes
      .map((change) => {
        const { id, propertyName, oldValue, newValue } = change;
        if (!oldValue || !newValue) return change;
        if (propertyName) {
          if (oldValue !== newValue) return change;
          return false;
        }

        const displayData = this.getItemById(id).displayModel.data;
        const oldFields = Object.keys(oldValue);
        const newFields = Object.keys(newValue);
        const commonFields = [...new Set([...oldFields, ...newFields])];

        commonFields.forEach((field) => {
          if (!Object.prototype.hasOwnProperty.call(oldValue, field)) {
            oldValue[field] = displayData[field];
          }
          if (!Object.prototype.hasOwnProperty.call(newValue, field)) {
            newValue[field] = displayData[field];
          }
        });

        if (
          (oldValue.x === undefined || Number.isNaN(oldValue.x)) &&
          !oldValue._isCombo
        )
          oldValue.x = 0;
        if (
          (oldValue.y === undefined || Number.isNaN(oldValue.x)) &&
          !oldValue._isCombo
        )
          oldValue.y = 0;
        if (Number.isNaN(newValue.x)) delete newValue.x;
        if (Number.isNaN(newValue.y)) delete newValue.y;

        if (isEqual(newValue, oldValue)) return false;

        return {
          ...change,
          newValue,
          oldValue,
        };
      })
      .filter(Boolean);
  }
  /**
   * Update one or more node/edge/combo data on the graph.
   * @param {ITEM_TYPE} itemType 'node' | 'edge' | 'combo'
   * @param models new configurations for every node/edge/combo, which has id field to indicate the specific item
   * @group Data
   */
  public updateData(
    itemType: ITEM_TYPE,
    models:
      | Partial<NodeUserModel>
      | Partial<EdgeUserModel>
      | Partial<
          | ComboUserModel
          | Partial<NodeUserModel>[]
          | Partial<EdgeUserModel>[]
          | Partial<ComboUserModel>[]
        >,
  ):
    | NodeModel
    | EdgeModel
    | ComboModel
    | NodeModel[]
    | EdgeModel[]
    | ComboModel[] {
    const modelArr = isArray(models) ? models : [models];
    const data = { nodes: [], edges: [], combos: [] };
    data[`${itemType}s`] = modelArr;

    const { graphCore } = this.dataController;
    const { specification } = this.themeController;
    graphCore.once('changed', (event) => {
      const changes = this.extendChanges(clone(event.changes));
      this.hooks.itemchange.emit({
        type: itemType,
        changes: event.changes,
        graphCore,
        theme: specification,
      });
      this.emit('afteritemchange', {
        type: itemType,
        action: 'update',
        models,
        apiName: 'updateData',
        changes,
      });
    });

    this.hooks.datachange.emit({
      data,
      type: 'update',
    });
    const dataList = this.dataController.findData(
      itemType,
      modelArr.map((model) => model.id),
    );
    return isArray(models) ? dataList : dataList[0];
  }

  /**
   * Update one or more nodes' positions,
   * do not update other styles which leads to better performance than updating positions by updateData.
   * @param models new configurations with x and y for every node, which has id field to indicate the specific item
   * @group Data
   */
  public updateNodePosition(
    models:
      | Partial<NodeUserModel>
      | Partial<
          ComboUserModel | Partial<NodeUserModel>[] | Partial<ComboUserModel>[]
        >,
    upsertAncestors?: boolean,
    disableAnimate = false,
    callback?: (
      model: NodeModel | EdgeModel | ComboModel,
      canceled?: boolean,
    ) => void,
    stack?: boolean,
  ) {
    return this.updatePosition(
      'node',
      models,
      upsertAncestors,
      disableAnimate,
      callback,
      stack,
    );
  }

  /**
   * Update one or more combos' positions,
   * do not update other styles which leads to better performance than updating positions by updateData.
   * In fact, it changes the succeed nodes positions to affect the combo's position, but not modify the combo's position directly.
   * @param models new configurations with x and y for every combo, which has id field to indicate the specific item
   * @group Data
   */
  public updateComboPosition(
    models:
      | Partial<NodeUserModel>
      | Partial<
          ComboUserModel | Partial<NodeUserModel>[] | Partial<ComboUserModel>[]
        >,
    upsertAncestors?: boolean,
    disableAnimate = false,
    callback?: (model: NodeModel | EdgeModel | ComboModel) => void,
    stack?: boolean,
  ) {
    return this.updatePosition(
      'combo',
      models,
      upsertAncestors,
      disableAnimate,
      callback,
      stack,
    );
  }

  /**
   * Get history plugin instance
   */
  private getHistoryPlugin(): History {
    if (
      !this.specification.enableStack ||
      !this.pluginController.hasPlugin('history')
    ) {
      console.error('The history plugin is not loaded or initialized.');
      return;
    }
    return this.pluginController.getPlugin('history') as History;
  }

  private updatePosition(
    type: 'node' | 'combo',
    models:
      | Partial<NodeUserModel>
      | Partial<
          ComboUserModel | Partial<NodeUserModel>[] | Partial<ComboUserModel>[]
        >,
    upsertAncestors?: boolean,
    disableAnimate = false,
    callback?: (
      model: NodeModel | EdgeModel | ComboModel,
      canceled?: boolean,
    ) => void,
    stack?: boolean,
  ) {
    const modelArr = isArray(models) ? models : [models];
    const { graphCore } = this.dataController;
    const { specification } = this.themeController;
    graphCore.once('changed', (event) => {
      if (!event.changes.length) return;
      const changes = event.changes.filter(
        (change) => !isEqual(change.newValue, change.oldValue),
      );
      this.hooks.itemchange.emit({
        type,
        changes: event.changes,
        graphCore,
        theme: specification,
        upsertAncestors,
        action: 'updatePosition',
        animate: !disableAnimate,
        callback,
      });
      this.emit('afteritemchange', {
        type,
        action: 'updatePosition',
        upsertAncestors,
        models,
        apiName: 'updatePosition',
        changes,
      });
    });

    this.hooks.datachange.emit({
      data: {
        nodes: type === 'node' ? (modelArr as NodeUserModel[]) : [],
        edges: [],
        combos: type === 'combo' ? (modelArr as ComboUserModel[]) : [],
      },
      type: 'update',
    });
    const dataList = this.dataController.findData(
      type,
      modelArr.map((model) => model.id),
    );
    return isArray(models) ? dataList : dataList[0];
  }

  private getItemPreviousVisibility(ids: ID[]) {
    const objs = ids.map((id) => ({ id, visible: this.getItemVisible(id) }));
    const groupedByVisible = groupBy(objs, 'visible');

    const values = [];
    for (const visible in groupedByVisible) {
      values.push({
        ids: map(groupedByVisible[visible], (item) => item.id),
        visible: visible === 'true',
      });
    }
    return values;
  }

  /**
   * Show the item(s).
   * @param item the item to be shown
   * @returns
   * @group Item
   */
  public showItem(ids: ID | ID[], disableAnimate = false) {
    const idArr = isArray(ids) ? ids : [ids];
    if (isEmpty(idArr)) return;
    const changes = {
      newValue: [{ ids: idArr, visible: true }],
      oldValue: this.getItemPreviousVisibility(idArr),
    };
    this.hooks.itemvisibilitychange.emit({
      ids: idArr as ID[],
      value: true,
      graphCore: this.dataController.graphCore,
      animate: !disableAnimate,
    });
    this.emit('afteritemvisibilitychange', {
      ids,
      value: true,
      animate: !disableAnimate,
      action: 'updateVisibility',
      apiName: 'showItem',
      changes,
    });
  }
  /**
   * Hide the item(s).
   * @param item the item to be hidden
   * @returns
   * @group Item
   */
  public hideItem(ids: ID | ID[], disableAnimate = false) {
    const idArr = isArray(ids) ? ids : [ids];
    if (isEmpty(idArr)) return;
    const changes = {
      newValue: [{ ids: idArr, visible: false }],
      oldValue: this.getItemPreviousVisibility(idArr),
    };
    this.hooks.itemvisibilitychange.emit({
      ids: idArr as ID[],
      value: false,
      graphCore: this.dataController.graphCore,
      animate: !disableAnimate,
    });
    this.emit('afteritemvisibilitychange', {
      ids,
      value: false,
      animate: !disableAnimate,
      action: 'updateVisibility',
      apiName: 'hideItem',
      changes,
    });
  }

  /**
   * Make the item(s) to the front.
   * @param ids
   * @returns
   * @group Item
   */
  public frontItem(ids: ID | ID[]) {
    const idArr = isArray(ids) ? ids : [ids];
    this.hooks.itemzindexchange.emit({
      ids: idArr as ID[],
      action: 'front',
      graphCore: this.dataController.graphCore,
    });
    this.emit('afteritemzindexchange', {
      ids: idArr,
      action: 'front',
      apiName: 'frontItem',
    });
  }
  /**
   * Make the item(s) to the back.
   * @param ids
   * @returns
   * @group Item
   */
  public backItem(ids: ID | ID[]) {
    const idArr = isArray(ids) ? ids : [ids];
    this.hooks.itemzindexchange.emit({
      ids: idArr as ID[],
      action: 'back',
      graphCore: this.dataController.graphCore,
    });
    this.emit('afteritemzindexchange', {
      ids: idArr,
      action: 'back',
      apiName: 'backItem',
    });
  }

  private getItemPreviousStates(stateOption: {
    ids: ID | ID[];
    states: string | string[];
    value: boolean;
  }) {
    const { ids, states } = stateOption;
    const idArr = Array.isArray(ids) ? ids : [ids];
    const stateArr = Array.isArray(states) ? states : [states];
    if (isEmpty(idArr)) return;
    return idArr.flatMap((id) => {
      return stateArr.map((state) => ({
        ids: id,
        states: state,
        value: this.getItemState(id, state),
      }));
    });
  }
  /**
   * Set state for the item.
   * @param item the item to be set
   * @param state the state name
   * @param value state value
   * @returns
   * @group Item
   */
  public setItemState(
    ids: ID | ID[],
    states: string | string[],
    value: boolean,
  ) {
    const idArr = isArray(ids) ? ids : [ids];
    const stateArr = isArray(states) ? states : [states];
    const stateOption = { ids: idArr, states: stateArr, value };
    const changes = {
      newValue: [stateOption],
      oldValue: this.getItemPreviousStates(stateOption),
    };
    this.hooks.itemstatechange.emit({
      ids: idArr as ID[],
      states: stateArr as string[],
      value,
    });
    this.emit('afteritemstatechange', {
      ids,
      states,
      value,
      action: 'updateState',
      apiName: 'setItemState',
      changes,
    });
  }
  /**
   * Get the state value for an item.
   * @param id the id for the item
   * @param states the state name
   * @returns {boolean} the state value
   * @group Item
   */
  public getItemState(id: ID, state: string) {
    return this.itemController.getItemState(id, state);
  }

  /**
   * Get all the state names with value true for an item.
   * @param id the id for the item
   * @returns {string[]} the state names with value true
   * @group Item
   */
  public getItemAllStates(id: ID): string[] {
    return this.itemController.getItemAllStates(id);
  }

  /**
   * Clear all the states for item(s).
   * @param ids the id(s) for the item(s) to be clear
   * @param states the states' names, all the states wil be cleared if states is not assigned
   * @returns
   * @group Item
   */
  public clearItemState(ids: ID | ID[], states?: string[]) {
    const idArr = isArray(ids) ? ids : [ids];
    const stateOptions = { ids: idArr, states, value: false };
    const changes = {
      newValue: [stateOptions],
      oldValue: this.getItemPreviousStates(stateOptions),
    };
    this.hooks.itemstatechange.emit({
      ids: idArr as ID[],
      states,
      value: false,
    });
    this.emit('afteritemstatechange', {
      ids,
      states,
      value: false,
      action: 'updateState',
      apiName: 'clearItemState',
      changes,
    });
  }

  /**
   * Get the rendering bbox for a node / edge / combo, or the graph (when the id is not assigned).
   * @param id the id for the node / edge / combo, undefined for the whole graph
   * @returns rendering bounding box. returns false if the item is not exist
   * @group Item
   */
  public getRenderBBox(
    id: ID | undefined,
    onlyKeyShape = false,
    isTransient = false,
  ): AABB | false {
    if (!id) return this.canvas.getRoot().getRenderBounds();
    return this.itemController.getItemBBox(id, onlyKeyShape, isTransient);
  }

  /**
   * Get the visibility for a node / edge / combo.
   * @param id the id for the node / edge / combo
   * @returns visibility for the item, false for invisible or unexistence for the item
   * @group Item
   */
  public getItemVisible(id: ID) {
    return this.itemController.getItemVisible(id);
  }

  // ===== combo operations =====

  /**
   * Add a new combo to the graph, and update the structure of the existed child in childrenIds to be the children of the new combo.
   * Different from addData with combo type, this API update the succeeds' combo tree strucutres in the same time.
   * @param model combo user data
   * @returns whether success
   * @group Combo
   */
  public addCombo(model: ComboUserModel, childrenIds: ID[]): ComboModel {
    const { graphCore } = this.dataController;
    const { specification } = this.themeController;
    graphCore.once('changed', (event) => {
      if (!event.changes.length) return;
      const changes = event.changes;
      this.hooks.itemchange.emit({
        type: 'combo',
        changes: graphCore.reduceChanges(event.changes),
        graphCore,
        theme: specification,
      });
      this.emit('afteritemchange', {
        type: 'combo',
        action: 'add',
        models: [model],
        apiName: 'addCombo',
        changes,
      });
    });

    const data = {
      nodes: [],
      edges: [],
      combos: [
        {
          ...model,
          data: {
            ...model.data,
            _children: childrenIds,
          },
        },
      ],
    };
    this.hooks.datachange.emit({
      data,
      type: 'addCombo',
    });
    return this.dataController.findData('combo', [model.id])[0] as ComboModel;
  }
  /**
   * Collapse a combo.
   * @param comboId combo ids
   * @group Combo
   */
  public collapseCombo(comboIds: ID | ID[]) {
    const ids = isArray(comboIds) ? comboIds : [comboIds];
    this.executeWithoutStacking(() => {
      this.updateData(
        'combo',
        ids.map((id) => ({ id, data: { collapsed: true } })),
      );
    });
    this.emit('aftercollapsecombo', {
      type: 'combo',
      action: 'collapseCombo',
      ids: comboIds,
      apiName: 'collapseCombo',
    });
  }
  /**
   * Expand a combo.
   * @param combo combo ids
   * @group Combo
   */
  public expandCombo(comboIds: ID | ID[]) {
    const ids = isArray(comboIds) ? comboIds : [comboIds];
    this.executeWithoutStacking(() => {
      this.updateData(
        'combo',
        ids.map((id) => ({ id, data: { collapsed: false } })),
      );
    });
    this.emit('afterexpandcombo', {
      type: 'combo',
      action: 'expandCombo',
      ids: comboIds,
      apiName: 'expandCombo',
    });
  }

  /**
   * Move one or more combos a distance (dx, dy) relatively,
   * do not update other styles which leads to better performance than updating positions by updateData.
   * In fact, it changes the succeed nodes positions to affect the combo's position, but not modify the combo's position directly.
   * @param models new configurations with x and y for every combo, which has id field to indicate the specific item
   * @group Combo
   */
  public moveCombo(
    ids: ID | ID[],
    dx: number,
    dy: number,
    upsertAncestors?: boolean,
<<<<<<< HEAD
=======
    callback?: (
      model: NodeModel | EdgeModel | ComboModel,
      canceled?: boolean,
    ) => void,
    stack?: boolean,
>>>>>>> c01a1e1a
  ): ComboModel[] {
    const idArr = isArray(ids) ? ids : [ids];
    const { graphCore } = this.dataController;
    const { specification } = this.themeController;
    graphCore.once('changed', (event) => {
      if (!event.changes.length) return;
      const changes = this.extendChanges(clone(event.changes));
      this.hooks.itemchange.emit({
        type: 'combo',
        changes: event.changes,
        graphCore,
        theme: specification,
        upsertAncestors,
        action: 'updatePosition',
        callback,
      });
      this.emit('afteritemchange', {
        type: 'combo',
        ids: idArr,
        dx,
        dy,
        action: 'updatePosition',
        upsertAncestors,
        apiName: 'moveCombo',
        changes,
      });
    });

    this.hooks.datachange.emit({
      data: {
        nodes: [],
        edges: [],
        combos: idArr.map((id) => ({ id, data: { dx, dy } })),
      },
      type: 'moveCombo',
    });
    return this.dataController.findData('combo', idArr) as ComboModel[];
  }

  // ===== layout =====
  /**
   * Layout the graph (with current configurations if cfg is not assigned).
   */
  public async layout(options?: LayoutOptions, disableAnimate = false) {
    const { graphCore } = this.dataController;
    const formattedOptions = {
      ...this.getSpecification().layout,
      ...options,
    } as LayoutOptions;

    const layoutUnset = !options && !this.getSpecification().layout;
    if (layoutUnset) {
      const nodes = graphCore.getAllNodes();
      if (nodes.every((node) => isNil(node.data.x) && isNil(node.data.y))) {
        // Use `grid` layout as default when x/y of each node is unset.
        (formattedOptions as StandardLayoutOptions).type = 'grid';
      } else {
        // Use user-defined position(x/y default to 0).
        (formattedOptions as ImmediatelyInvokedLayoutOptions).execute = async (
          graph,
        ) => {
          const nodes = graph.getAllNodes();
          return {
            nodes: nodes.map((node) => ({
              id: node.id,
              data: {
                x: Number(node.data.x) || 0,
                y: Number(node.data.y) || 0,
              },
            })),
            edges: [],
          };
        };
      }
    }

    await this.hooks.layout.emitLinearAsync({
      graphCore,
      options: formattedOptions,
      animate: !disableAnimate,
    });
    this.emit('afterlayout');
  }

  /**
   * Some layout algorithms has many iterations which can be stopped at any time.
   */
  public stopLayout() {
    this.layoutController.stopLayout();
  }

  /**
   *
   * @returns
   */
  public getLayoutCurrentAnimation() {
    return this.layoutController.getCurrentAnimation();
  }

  /**
   * Switch mode.
   * @param mode mode name
   * @returns
   * @group Interaction
   */
  public setMode(mode: string) {
    this.hooks.modechange.emit({ mode });
  }

  /**
   * Add behavior(s) to mode(s).
   * @param behaviors behavior names or configs
   * @param modes mode names
   * @returns
   * @group Interaction
   */
  public addBehaviors(
    behaviors: BehaviorOptionsOf<B>[],
    modes: string | string[],
  ) {
    const modesArr = isArray(modes) ? modes : [modes];
    const behaviorsArr = isArray(behaviors) ? behaviors : [behaviors];
    this.hooks.behaviorchange.emit({
      action: 'add',
      modes: modesArr,
      // TODO: update type define.
      // @ts-ignore
      behaviors: behaviorsArr,
    });
    // update the graph specification
    modesArr.forEach((mode) => {
      this.specification.modes[mode] =
        this.specification.modes[mode].concat(behaviorsArr);
    });
  }
  /**
   * Remove behavior(s) from mode(s).
   * @param behaviors behavior configs with unique key
   * @param modes mode names
   * @returns
   * @group Interaction
   */
  public removeBehaviors(behaviorKeys: string[], modes: string | string[]) {
    const modesArr = isArray(modes) ? modes : [modes];
    this.hooks.behaviorchange.emit({
      action: 'remove',
      modes: modesArr,
      behaviors: behaviorKeys,
    });
    // update the graph specification
    modesArr.forEach((mode) => {
      behaviorKeys.forEach((key) => {
        const oldBehavior = this.specification.modes[mode].find(
          (behavior) => isObject(behavior) && behavior.key === key,
        );
        const indexOfOldBehavior =
          this.specification.modes[mode].indexOf(oldBehavior);
        this.specification.modes[mode].splice(indexOfOldBehavior, 1);
      });
    });
  }

  /**
   * Update a behavior on a mode.
   * @param behavior behavior configs, whose name indicates the behavior to be updated
   * @param mode mode name
   * @returns
   * @group Interaction
   */
  public updateBehavior(behavior: BehaviorOptionsOf<B>, mode?: string) {
    this.hooks.behaviorchange.emit({
      action: 'update',
      modes: [mode],
      // TODO: update type define.
      // @ts-ignore
      behaviors: [behavior],
    });
    // no need to update specification since the corresponding part is the same object as the behavior's option
    // this.specification.modes[mode].forEach((b, i) => {
    //   if (isObject(b) && b.key === behavior.key) {
    //     this.specification.modes[mode][i] = behavior;
    //   }
    // });
  }

  /**
   * Add plugin(s) to graph.
   * @param pluginCfgs
   * @returns
   * @group Plugin
   */
  public addPlugins(
    pluginCfgs: (
      | {
          key: string;
          type: string;
          [cfgName: string]: unknown; // TODO: configs from plugins
        }
      | string
    )[],
  ) {
    const pluginsArr = isArray(pluginCfgs) ? pluginCfgs : [pluginCfgs];

    // update the graph specification
    if (!this.specification.plugins) this.specification.plugins = [];
    const oldPlugins = this.specification.plugins;
    const validPlugins: (
      | {
          key: string;
          type: string;
          [cfgName: string]: unknown; // TODO: configs from plugins
        }
      | string
    )[] = [];
    pluginsArr.forEach((config) => {
      const oldPlugin = oldPlugins.find((oldPlugin) => {
        if (typeof oldPlugin === 'string' || typeof config === 'string')
          return false;
        return oldPlugin.key === config.key;
      });
      if (oldPlugin) {
        console.warn(
          `Add plugin with key ${
            (config as any).key
          } failed, the key is duplicated to the existing plugins on the graph.`,
        );
        return;
      }
      validPlugins.push(config);
    });
    this.specification.plugins = oldPlugins.concat(validPlugins);

    this.hooks.pluginchange.emit({
      action: 'add',
      plugins: validPlugins,
    });
  }

  /**
   * Remove plugin(s) from graph.
   * @param pluginKeys
   * @returns
   * @group Plugin
   */
  public removePlugins(pluginKeys: string[]) {
    this.hooks.pluginchange.emit({
      action: 'remove',
      plugins: pluginKeys,
    });
    // update the graph specification
    const { plugins } = this.specification;
    this.specification.plugins = plugins?.filter((plugin) => {
      if (isObject(plugin)) return !pluginKeys.includes(plugin.key);
      return !pluginKeys.includes(plugin);
    });
  }

  /**
   * Update a plugin of the graph.
   * @param plugin plugin configs, whose key indicates the behavior to be updated
   * @returns
   * @group Interaction
   */
  public updatePlugin(plugin: {
    key: string;
    type: string;
    [cfg: string]: unknown;
  }) {
    const { key } = plugin;
    if (!key) {
      console.warn(
        'Update plugin failed, the key for the plugin to be updated should be assign.',
      );
      return;
    }
    const { plugins } = this.specification;
    if (!plugins) {
      console.warn(
        'Update plugin failed, the plugin to be updated does not exist.',
      );
      return;
    }
    const oldPlugin = plugins?.find((p) => {
      if (typeof p === 'string') return p === key;
      return p.key === key;
    });
    if (!oldPlugin) {
      console.warn(
        'Update plugin failed, the key for the plugin to be updated should be assign.',
      );
      return;
    }
    const idx = plugins.indexOf(oldPlugin);
    plugins[idx] = {
      // TODO: update type define.
      // @ts-ignore
      ...oldPlugin,
      ...plugin,
    };

    this.hooks.pluginchange.emit({
      action: 'update',
      plugins: [plugin],
    });
  }

  /**
   * Draw or update a G shape or group to the transient canvas.
   * @param type shape type or item type
   * @param id new shape id or updated shape id for a interation shape, node/edge/combo id for item interaction group drawing
   * @returns upserted shape or group
   * @group Interaction
   */
  public drawTransient(
    type: ITEM_TYPE | SHAPE_TYPE,
    id: ID,
    config: {
      action: 'remove' | 'add' | 'update' | undefined;
      style: ShapeStyle;
      onlyDrawKeyShape?: boolean;
      upsertAncestors?: boolean;
    },
  ): DisplayObject {
    this.hooks.transientupdate.emit({
      type,
      id,
      config,
      canvas: this.transientCanvas,
      graphCore: this.dataController.graphCore,
    });
    return this.itemController.getTransient(String(id));
  }

  // ===== history operations =====

  /**
   * Determine if history (redo/undo) is enabled.
   */
  public isHistoryEnabled() {
    const history = this.getHistoryPlugin();
    return history?.isEnable();
  }

  /**
   * Push the operation(s) onto the specified stack
   * @param cmd commands to be pushed
   * @param stackType undo/redo stack
   * @param isNew
   */
  public pushStack(cmd: Command[], stackType: StackType, isNew?: boolean) {
    const history = this.getHistoryPlugin();
    return history?.push(cmd, stackType, isNew);
  }

  /**
   * Pause stacking operation.
   */
  public pauseStacking(): void {
    const history = this.getHistoryPlugin();
    return history?.pauseStacking();
  }

  /**
   * Resume stacking operation.
   */
  public resumeStacking(): void {
    const history = this.getHistoryPlugin();
    return history?.resumeStacking();
  }

  /**
   * Execute a callback without allowing any stacking operations.
   * @param callback
   */
  public executeWithoutStacking = (callback: () => void): void => {
    const history = this.getHistoryPlugin();
    history?.pauseStacking();
    try {
      callback();
    } finally {
      history?.resumeStacking();
    }
  };

  /**
   * Retrieve the current redo stack which consists of operations that could be undone
   */
  public getUndoStack() {
    const history = this.getHistoryPlugin();
    return history?.getUndoStack();
  }

  /**
   * Retrieve the current undo stack which consists of operations that were undone
   */
  public getRedoStack() {
    const history = this.getHistoryPlugin();
    return history?.getRedoStack();
  }

  /**
   * Retrieve the complete history stack
   * @returns
   */
  public getStack() {
    const history = this.getHistoryPlugin();
    return history?.getStack();
  }

  /**
   * Restore n operations that were last n reverted on the graph.
   * @param steps The number of operations to undo. Default to 1.
   * @returns
   */
  public undo() {
    const history = this.getHistoryPlugin();
    history?.undo();
  }

  /**
   * Revert recent n operation(s) performed on the graph.
   * @param steps The number of operations to redo. Default to 1.
   * @returns
   */
  public redo() {
    const history = this.getHistoryPlugin();
    history?.redo();
  }

  /**
   * Indicate whether there are any actions available in the undo stack.
   */
  public canUndo() {
    const history = this.getHistoryPlugin();
    return history?.canUndo();
  }

  /**
   * Indicate whether there are any actions available in the redo stack.
   */
  public canRedo() {
    const history = this.getHistoryPlugin();
    return history?.canRedo();
  }

  /**
   * Begin a batch operation.
   * Any operations performed between `startBatch` and `stopBatch` are grouped together.
   * treated as a single operation when undoing or redoing.
   */
  public startBatch() {
    const history = this.getHistoryPlugin();
    history?.startBatch();
  }

  /**
   * End a batch operation.
   * Any operations performed between `startBatch` and `stopBatch` are grouped together.
   * treated as a single operation when undoing or redoing.
   */
  public stopBatch() {
    const history = this.getHistoryPlugin();
    history?.stopBatch();
  }

  /**
   * Execute a provided function within a batched context
   * All operations performed inside callback will be treated as a composite operation
   * more convenient way without manually invoking `startBatch` and `stopBatch`.
   * @param callback The func containing operations to be batched together.
   */
  public batch(callback: () => void) {
    const history = this.getHistoryPlugin();
    history?.batch(callback);
  }

  /**
   * Clear history stack
   * @param {StackType} stackType undo/redo stack
   */
  public clearStack(stackType?: StackType) {
    const history = this.getHistoryPlugin();
    if (!stackType) return history?.clear();
    return stackType === 'undo'
      ? history?.clearUndoStack()
      : history?.clearRedoStack();
  }

  /**
   * Collapse sub tree(s).
   * @param ids Root id(s) of the sub trees.
   * @param disableAnimate Whether disable the animations for this operation.
   * @param stack Whether push this operation to stack.
   * @returns
   * @group Tree
   */
  public collapse(ids: ID | ID[], disableAnimate = false, stack?: boolean) {
    this.hooks.treecollapseexpand.emit({
      ids: isArray(ids) ? ids : [ids],
      action: 'collapse',
      animate: !disableAnimate,
      graphCore: this.dataController.graphCore,
    });
  }
  /**
   * Expand sub tree(s).
   * @param ids Root id(s) of the sub trees.
   * @param disableAnimate Whether disable the animations for this operation.
   * @param stack Whether push this operation to stack.
   * @returns
   * @group Tree
   */
  public expand(ids: ID | ID[], disableAnimate = false, stack?: boolean) {
    this.hooks.treecollapseexpand.emit({
      ids: isArray(ids) ? ids : [ids],
      action: 'expand',
      animate: !disableAnimate,
      graphCore: this.dataController.graphCore,
    });
  }

  /**
   * Destroy the graph instance and remove the related canvases.
   * @returns
   * @group Graph Instance
   */
  public destroy(callback?: Function) {
    // TODO: call the destroy functions after items' buildOut animations finished
    // setTimeout(() => {
    this.canvas.destroy();
    this.backgroundCanvas.destroy();
    this.transientCanvas.destroy();

    // clear history stack
    this.clearStack();

    callback?.();
    // }, 500);

    this.hooks.destroy.emit({});

    // TODO: destroy controllers and off the listeners
    // this.dataController.destroy();
    // this.interactionController.destroy();
    // this.layoutController.destroy();
    // this.themeController.destroy();
    // this.itemController.destroy();
    // this.extensionController.destroy();

    this.destroyed = true;
  }
}<|MERGE_RESOLUTION|>--- conflicted
+++ resolved
@@ -1596,14 +1596,10 @@
     dx: number,
     dy: number,
     upsertAncestors?: boolean,
-<<<<<<< HEAD
-=======
     callback?: (
       model: NodeModel | EdgeModel | ComboModel,
       canceled?: boolean,
     ) => void,
-    stack?: boolean,
->>>>>>> c01a1e1a
   ): ComboModel[] {
     const idArr = isArray(ids) ? ids : [ids];
     const { graphCore } = this.dataController;
