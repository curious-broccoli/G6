--- conflicted
+++ resolved
@@ -1,7 +1,4 @@
 import EventEmitter from '@antv/event-emitter';
-<<<<<<< HEAD
-import { AABB, Canvas, Cursor, DisplayObject, PointLike } from '@antv/g';
-=======
 import {
   AABB,
   Canvas,
@@ -9,8 +6,8 @@
   DisplayObject,
   PointLike,
   Rect,
-} from '@antv/g';
->>>>>>> b3de45de
+  Cursor,
+} from '@antv/g'
 import { GraphChange, ID } from '@antv/graphlib';
 import {
   clone,
