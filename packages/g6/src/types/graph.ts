import EventEmitter from '@antv/event-emitter';
import { AABB, Canvas, DisplayObject, PointLike } from '@antv/g';
import { ID } from '@antv/graphlib';
import { Hooks } from '../types/hook';
import { CameraAnimationOptions } from './animate';
import { BehaviorOptionsOf, BehaviorRegistry } from './behavior';
import { ComboModel, ComboUserModel } from './combo';
import { Padding, Point } from './common';
import { GraphData } from './data';
import { EdgeModel, EdgeUserModel } from './edge';
import { ITEM_TYPE, SHAPE_TYPE } from './item';
import { LayoutOptions } from './layout';
import { NodeModel, NodeUserModel } from './node';
import { RendererName } from './render';
import { Specification } from './spec';
import { ThemeOptionsOf, ThemeRegistry } from './theme';
import { FitViewRules, GraphTransformOptions } from './view';

export interface IGraph<
  B extends BehaviorRegistry = BehaviorRegistry,
  T extends ThemeRegistry = ThemeRegistry,
> extends EventEmitter {
  [x: string]: any;
  hooks: Hooks;
  canvas: Canvas;
  transientCanvas: Canvas;
  destroyed: boolean;
  container: HTMLElement;
  rendererType: RendererName;

  // ===== graph instance ===
  /**
   * Destroy the graph instance and remove the related canvases.
   * @returns
   * @group Graph Instance
   */
  destroy: (callback?: Function) => void;
  /**
   * Update the specs (configurations).
   */
  updateSpecification: (spec: Specification<B, T>) => Specification<B, T>;
  /**
   * Update the theme specs (configurations).
   */
  updateTheme: (theme: ThemeOptionsOf<T>) => void;
  /**
   * Get the copy of specs(configurations).
   * @returns graph specs
   */
  getSpecification: () => Specification<B, T>;
  /**
   * Change the renderer at runtime.
   * @param type renderer name
   * @returns
   */
  changeRenderer: (type: RendererName) => void;

  // ====== data operations ====
  /**
   * Find a node's inner data according to id or function.
   * @param { ID | Function} condition id or condition function
   * @returns result node's inner data
   * @group Data
   */
  getNodeData: (condition: ID | Function) => NodeModel | undefined;
  /**
   * Find an edge's inner data according to id or function.
   * @param { ID | Function} condition id or condition function
   * @returns result edge's inner data
   * @group Data
   */
  getEdgeData: (condition: ID | Function) => EdgeModel | undefined;
  /**
   * Find a combo's inner data according to id or function.
   * @param { ID | Function} condition id or condition function
   * @returns result combo's inner data
   * @group Data
   */
  getComboData: (condition: ID | Function) => ComboModel | undefined;
  /**
   * Get all the nodes' inner data
   * @returns all nodes' inner data on the graph
   * @group Data
   */
  getAllNodesData: () => NodeModel[];
  /**
   * Get all the edges' inner data
   * @returns all edges' inner data on the graph
   * @group Data
   */
  getAllEdgesData: () => EdgeModel[];
  /**
   * Get all the combos' inner data
   * @returns all combos' inner data on the graph
   * @group Data
   */
  getAllCombosData: () => ComboModel[];
  /**
   * Get one-hop edge ids from a start node.
   * @param nodeId id of the start node
   * @returns one-hop edge ids
   * @group Data
   */
  getRelatedEdgesData: (
    nodeId: ID,
    direction?: 'in' | 'out' | 'both',
  ) => EdgeModel[];
  /**
   * Get one-hop node ids from a start node.
   * @param nodeId id of the start node
   * @returns one-hop node ids
   * @group Data
   */
  getNeighborNodesData: (
    nodeId: ID,
    direction?: 'in' | 'out' | 'both',
  ) => NodeModel[];
  /**
<<<<<<< HEAD
   * Get edges that are affected when a particular node is moved
   * @param nodeId target node's id
   * @returns list of affected edges(including related edges and closest edges)
   */
  getAffectedEdgesByNodeMovement: (nodeId: ID) => EdgeModel[];
=======
   * Get the children's data of a combo.
   * @param comboId combo id
   * @returns children's data array
   * @group Data
   */
  getComboChildrenData: (comboId: ID) => (ComboModel | NodeModel)[];
>>>>>>> 11a9a301
  /**
   * Input data and render the graph.
   * If there is old data, diffs and changes it.
   * @param data
   * @returns
   * @group Data
   */
  read: (data: GraphData) => void;
  /**
   * Change graph data.
   * @param data new data
   * @param type the way to change data, 'replace' means discard the old data and use the new one; 'mergeReplace' means merge the common part, remove (old - new), add (new - old)
   * @returns
   * @group Data
   */
  changeData: (data: GraphData, type: 'replace' | 'mergeReplace') => void;
  /**
   * Clear the graph, means remove all the items on the graph.
   * @returns
   */
  clear: () => void;
  /**
   * Find items which has the state.
   * @param itemType item type
   * @param state state name
   * @param value state value, true by default
   * @param additionalFilter additional filter function
   * @returns items that is the type and has the state
   * @group Item
   */
  findIdByState: (
    itemType: ITEM_TYPE,
    state: string,
    value?: string | boolean,
    additionalFilter?: (model: NodeModel | EdgeModel | ComboModel) => boolean,
  ) => ID[];
  /**
   * Add one or more node/edge/combo data to the graph.
   * @param itemType item type
   * @param model user data
   * @param stack whether push this operation to stack
   * @returns whehter success
   * @group Data
   */
  addData: (
    itemType: ITEM_TYPE,
    model:
      | NodeUserModel
      | EdgeUserModel
      | ComboUserModel
      | NodeUserModel[]
      | EdgeUserModel[]
      | ComboUserModel[],
    stack?: boolean,
  ) =>
    | NodeModel
    | EdgeModel
    | ComboModel
    | NodeModel[]
    | EdgeModel[]
    | ComboModel[];
  /**
   * Remove one or more node/edge/combo data from the graph.
   * @param item the item to be removed
   * @param stack whether push this operation to stack
   * @returns whehter success
   * @group Data
   */
  removeData: (itemType: ITEM_TYPE, id: ID | ID[], stack?: boolean) => void;
  /**
   * Update one or more node/edge/combo data on the graph.
   * @param item the item to be updated
   * @param model update configs
   * @param {boolean} stack whether push this operation to stack
   * @group Data
   */
  updateData: (
    itemType: ITEM_TYPE,
    model:
      | Partial<NodeUserModel>
      | Partial<EdgeUserModel>
      | Partial<
          | ComboUserModel
          | Partial<NodeUserModel>[]
          | Partial<EdgeUserModel>[]
          | Partial<ComboUserModel>[]
        >,
    stack?: boolean,
  ) =>
    | NodeModel
    | EdgeModel
    | ComboModel
    | NodeModel[]
    | EdgeModel[]
    | ComboModel[];

  /**
   * Update one or more nodes' positions,
   * do not update other styles which leads to better performance than updating positions by updateData.
   * @param models new configurations with x and y for every node, which has id field to indicate the specific item
   * @param {boolean} stack whether push this operation into graph's stack, true by default
   * @group Data
   */
  updateNodePosition: (
    models:
      | Partial<NodeUserModel>
      | Partial<
          ComboUserModel | Partial<NodeUserModel>[] | Partial<ComboUserModel>[]
        >,
    upsertAncestors?: boolean,
    stack?: boolean,
  ) => NodeModel | ComboModel | NodeModel[] | ComboModel[];

  /**
   * Update one or more combos' positions, it is achieved by move the succeed nodes.
   * Do not update other styles which leads to better performance than updating positions by updateData.
   * @param models new configurations with x and y for every combo, which has id field to indicate the specific item
   * @param {boolean} stack whether push this operation into graph's stack, true by default
   * @group Data
   */
  updateComboPosition: (
    models:
      | Partial<ComboUserModel>
      | Partial<
          ComboUserModel | Partial<NodeUserModel>[] | Partial<ComboUserModel>[]
        >,
    upsertAncestors?: boolean,
    stack?: boolean,
  ) => NodeModel | ComboModel | NodeModel[] | ComboModel[];

  /**
   * Move one or more combos a distance (dx, dy) relatively,
   * do not update other styles which leads to better performance than updating positions by updateData.
   * In fact, it changes the succeed nodes positions to affect the combo's position, but not modify the combo's position directly.
   * @param models new configurations with x and y for every combo, which has id field to indicate the specific item
   * @param {boolean} stack whether push this operation into graph's stack, true by default
   * @group Data
   */
  moveCombo: (
    ids: ID[],
    dx: number,
    dy: number,
    upsertAncestors?: boolean,
    stack?: boolean,
  ) => ComboModel[];

  // ===== view operations =====

  /**
   * Move the graph with a relative vector.
   * @param dx x of the relative vector
   * @param dy y of the relative vector
   * @param effectTiming animation configurations
   */
  translate: (
    distance: Partial<{
      dx: number;
      dy: number;
      dz: number;
    }>,
    effectTiming?: CameraAnimationOptions,
  ) => Promise<void>;
  /**
   * Move the graph and align to a point.
   * @param point position on the canvas to align
   * @param effectTiming animation configurations
   */
  translateTo: (
    point: PointLike,
    effectTiming?: CameraAnimationOptions,
  ) => Promise<void>;
  /**
   * Return the current zoom level of camera.
   * @returns current zoom
   */
  getZoom: () => number;
  /**
   * Zoom the graph with a relative ratio.
   * @param ratio relative ratio to zoom
   * @param center zoom center
   * @param effectTiming animation configurations
   */
  zoom: (
    ratio: number,
    center?: Point,
    effectTiming?: CameraAnimationOptions,
  ) => Promise<void>;
  /**
   * Zoom the graph to a specified ratio.
   * @param toRatio specified ratio
   * @param center zoom center
   * @param effectTiming animation configurations
   */
  zoomTo: (
    toRatio: number,
    center?: Point,
    effectTiming?: CameraAnimationOptions,
  ) => Promise<void>;
  /**
   * Rotate the graph with a relative angle in clockwise.
   * @param angle
   * @param center
   * @param effectTiming
   */
  rotate: (
    angle: number,
    center?: Point,
    effectTiming?: CameraAnimationOptions,
  ) => Promise<void>;
  /**
   * Rotate the graph to an absolute angle in clockwise.
   * @param toAngle
   * @param center
   * @param effectTiming
   */
  rotateTo: (
    toAngle: number,
    center?: Point,
    effectTiming?: CameraAnimationOptions,
  ) => Promise<void>;

  /**
   * Transform the graph with a CSS-Transform-like syntax.
   * @param options
   * @param effectTiming
   */
  transform: (
    options: GraphTransformOptions,
    effectTiming?: CameraAnimationOptions,
  ) => Promise<void>;
  /**
   * Stop the current transition of transform immediately.
   */
  stopTransformTransition: () => void;
  /**
   * Return the center of viewport, e.g. for a 500 * 500 canvas, its center is [250, 250].
   */
  getViewportCenter: () => PointLike;
  /**
   * Fit the graph content to the view.
   * @param options.padding padding while fitting
   * @param options.rules rules for fitting
   * @param effectTiming animation configurations
   * @returns
   * @group View
   */
  fitView: (
    options?: {
      padding: Padding;
      rules: FitViewRules;
    },
    effectTiming?: CameraAnimationOptions,
  ) => Promise<void>;
  /**
   * Fit the graph center to the view center.
   * @param effectTiming animation configurations
   * @returns
   * @group View
   */
  fitCenter: (effectTiming?: CameraAnimationOptions) => Promise<void>;
  /**
   * Move the graph to make the item align the view center.
   * @param item node/edge/combo item or its id
   * @param effectTiming animation configurations
   * @group View
   */
  focusItem: (
    id: ID | ID[],
    effectTiming?: CameraAnimationOptions,
  ) => Promise<void>;
  /**
   * Get the size of the graph canvas.
   * @returns [width, height]
   * @group View
   */
  getSize: () => number[];
  /**
   * Set the size for the graph canvas.
   * @param number[] [width, height]
   * @group View
   */
  setSize: (size: number[]) => void;

  /**
   * Get the rendering coordinate according to the canvas dom (viewport) coordinate.
   * @param Point rendering coordinate
   * @returns canvas dom (viewport) coordinate
   * @group View
   */
  getCanvasByViewport: (viewportPoint: Point) => Point;

  /**
   * Get the canvas dom (viewport) coordinate according to the rendering coordinate.
   * @param Point canvas dom (viewport) coordinate
   * @returns rendering coordinate
   * @group View
   */
  getViewportByCanvas: (canvasPoint: Point) => Point;

  /**
   * Get the browser coordinate according to the rendering coordinate.
   * @param Point rendering coordinate
   * @returns browser coordinate
   * @group View
   */
  getClientByCanvas: (canvasPoint: Point) => Point;

  /**
   * Get the rendering coordinate according to the browser coordinate.
   * @param Point browser coordinate
   * @returns rendering coordinate
   * @group View
   */
  getCanvasByClient: (ClientPoint: Point) => Point;

  // ===== item operations =====
  /**
   * Show the item(s).
   * @param ids the item id(s) to be shown
   * @returns
   * @group Data
   */
  showItem: (ids: ID | ID[], disableAniamte?: boolean) => void;
  /**
   * Hide the item(s).
   * @param ids the item id(s) to be hidden
   * @returns
   * @group Item
   */
  hideItem: (ids: ID | ID[], disableAniamte?: boolean) => void;
  /**
   * Make the item(s) to the front.
   * @param ids the item id(s) to front
   * @returns
   * @group Item
   */
  frontItem: (ids: ID | ID[]) => void;
  /**
   * Make the item(s) to the back.
   * @param ids the item id(s) to back
   * @returns
   * @group Item
   */
  backItem: (ids: ID | ID[]) => void;
  /**
   * Set state for the item(s).
   * @param ids the id(s) for the item(s) to be set
   * @param state the state name
   * @param value state value
   * @returns
   * @group Item
   */
  setItemState: (ids: ID | ID[], state: string, value: boolean) => void;
  /**
   * Get the state value for an item.
   * @param id the id for the item
   * @param states the state name
   * @returns {boolean | string} the state value
   * @group Item
   */
  getItemState: (id: ID, state: string) => boolean | string;
  /**
   * Clear all the states for item(s).
   * @param ids the id(s) for the item(s) to be clear
   * @param states the states' names, all the states wil be cleared if states is not assigned
   * @returns
   * @group Item
   */
  clearItemState: (ids: ID | ID[], states?: string[]) => void;

  /**
   * Get the rendering bbox for a node / edge / combo, or the graph (when the id is not assigned).
   * @param id the id for the node / edge / combo, undefined for the whole graph
   * @returns rendering bounding box. returns false if the item is not exist
   */
  getRenderBBox: (
    id: ID | undefined,
    onlyKeyShape?: boolean,
    isTransient?: boolean,
  ) => AABB | false;

  /**
   * Get the visibility for a node / edge / combo.
   * @param id the id for the node / edge / combo
   * @returns visibility for the item, false for invisible or unexistence for the item
   */
  getItemVisible: (id: ID) => boolean;

  // ===== combo operations =====

  /**
   * Add a new combo to the graph, and update the structure of the existed child in childrenIds to be the children of the new combo.
   * Different from addData with combo type, this API update the succeeds' combo tree strucutres in the same time.
   * @param model combo user data
   * @param stack whether push this operation to stack
   * @returns whether success
   * @group Combo
   */
  addCombo: (
    model: ComboUserModel,
    childrenIds: ID[],
    stack?: boolean,
  ) => ComboModel;
  /**
   * Collapse a combo.
   * @param comboId combo id or item
   * @group Combo
   */
  collapseCombo: (comboIds: ID | ID[], stack?: boolean) => void;
  /**
   * Expand a combo.
   * @group Combo
   * @param combo combo ID 或 combo 实例
   * @group Combo
   */
  expandCombo: (comboIds: ID | ID[], stack?: boolean) => void;

  // ===== layout =====
  /**
   * Layout the graph (with current configurations if cfg is not assigned).
   */
  layout: (options?: LayoutOptions) => Promise<void>;
  stopLayout: () => void;

  // ===== interaction =====
  /**
   * Switch mode.
   * @param mode mode name
   * @returns
   * @group Interaction
   */
  setMode: (mode: string) => void;
  /**
   * Add behavior(s) to mode(s).
   * @param behaviors behavior names or configs
   * @param modes mode names
   * @returns
   */
  addBehaviors: (
    behaviors: BehaviorOptionsOf<B>[],
    modes: string | string[],
  ) => void;
  /**
   * Remove behavior(s) from mode(s).
   * @param behaviors behavior names or configs
   * @param modes mode names
   * @returns
   * @group Interaction
   */
  removeBehaviors: (behaviorKeys: string[], modes: string | string[]) => void;
  /**
   * Update a behavior on a mode.
   * @param behavior behavior configs, whose name indicates the behavior to be updated
   * @param mode mode name
   * @returns
   * @group Interaction
   */
  updateBehavior: (behavior: BehaviorOptionsOf<B>, mode?: string) => void;

  /**
   * Draw or update a G shape or group to the transient canvas.
   * @param type shape type or item type
   * @param id new shape id or updated shape id for a interation shape, node/edge/combo id for item interaction group drawing
   * @returns upserted shape or group
   * @group Interaction
   */
  drawTransient: (
    type: ITEM_TYPE | SHAPE_TYPE,
    id: ID,
    config: any,
  ) => DisplayObject;

  /**
   * Add plugin(s) to graph.
   * @param pluginCfgs
   * @returns
   * @group Plugin
   */
  addPlugins: (
    pluginCfgs: {
      key: string;
      type: string;
      [cfgName: string]: unknown;
    }[],
  ) => void;

  /**
   * Remove plugin(s) from graph.
   * @param pluginCfgs
   * @returns
   * @group Plugin
   */
  removePlugins: (pluginKeys: string[]) => void;

  /**
   * Update one plugin of the graph.
   * @param pluginCfgs
   * @returns
   * @group Plugin
   */
  updatePlugin: (pluginCfg: {
    key: string;
    type: string;
    [cfgName: string]: unknown;
  }) => void;
}<|MERGE_RESOLUTION|>--- conflicted
+++ resolved
@@ -116,20 +116,18 @@
     direction?: 'in' | 'out' | 'both',
   ) => NodeModel[];
   /**
-<<<<<<< HEAD
    * Get edges that are affected when a particular node is moved
    * @param nodeId target node's id
    * @returns list of affected edges(including related edges and closest edges)
    */
   getAffectedEdgesByNodeMovement: (nodeId: ID) => EdgeModel[];
-=======
+  /*
    * Get the children's data of a combo.
    * @param comboId combo id
    * @returns children's data array
    * @group Data
    */
   getComboChildrenData: (comboId: ID) => (ComboModel | NodeModel)[];
->>>>>>> 11a9a301
   /**
    * Input data and render the graph.
    * If there is old data, diffs and changes it.
