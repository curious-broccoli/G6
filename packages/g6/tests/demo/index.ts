// import demoFor4 from './demo/demoFor4';
import anchor from './item/anchor';
import animations_node_build_in from './animations/node-build-in';
import arrow from './item/edge/arrow';
import behaviors_activateRelations from './behaviors/activate-relations';
<<<<<<< HEAD
import behaviors_brush_select from './behaviors/brush-select';
import behaviors_click_select from './behaviors/click-select';
import behaviors_collapse_expand_tree from './behaviors/collapse-expand-tree';
import behaviors_shortcuts_call from './behaviors/shortcuts-call';
=======
import behaviors_shortcuts_call from './behaviors/shortcuts-call';
import behaviors_dragCanvas from './behaviors/drag-canvas';
import behaviors_scrollCanvas from './behaviors/scroll-canvas';
import behaviors_brush_select from './behaviors/brush-select';
import behaviors_click_select from './behaviors/click-select';
import behaviors_collapse_expand_tree from './behaviors/collapse-expand-tree';
import behaviors_create_edge from './behaviors/create-edge';
>>>>>>> e5d9c982
import circularUpdate from './layouts/circular-update';
import comboBasic from './combo/combo-basic';
import comboDagre from './layouts/dagre-combo';
import comboRect from './combo/combo-rect';
import cubic_edge from './item/edge/cubic-edge';
import cubic_horizon_edge from './item/edge/cubic-horizontal-edge';
import cubic_vertical_edge from './item/edge/cubic-vertical-edge';
import dataValidate from './data/data-validate';
import demo from './demo/demo';
import demoForPolyline from './demo/demoForPolyline';
import diamond from './demo/diamond';
import donut_node from './item/node/donut-node';
import ellipse from './demo/ellipse';
import fisheye from './plugins/fisheye';
import hexagon from './demo/hexagon';
import history from './plugins/history';
import history_combo from './plugins/history-combo';
import hull from './plugins/hull';
import image_clip_node from './item/node/image-clip';
import image_node from './item/node/image';
import layouts_circular from './layouts/circular';
import layouts_combocombined from './layouts/combo-combined';
import layouts_custom from './layouts/custom';
import layouts_d3force from './layouts/d3force';
import layouts_dagre from './layouts/dagre';
import layouts_force from './layouts/force';
import layouts_force_3d from './layouts/force-3d';
import layouts_force_wasm from './layouts/force-wasm';
import layouts_force_wasm_3d from './layouts/force-wasm-3d';
import layouts_forceatlas2_wasm from './layouts/forceatlas2-wasm';
import layouts_fruchterman_gpu from './layouts/fruchterman-gpu';
import layouts_fruchterman_wasm from './layouts/fruchterman-wasm';
import layouts_grid from './layouts/grid';
import legend from './plugins/legend';
import line_edge from './item/edge/line-edge';
import loop_edge from './item/edge/loop-edge';
import menu from './demo/menu';
import modelRect from './demo/modelRect';
import performance from './performance/performance';
import performance_layout from './performance/layout';
import performance_layout_3d from './performance/layout-3d';
import polyline from './item/edge/polyline-edge';
import processParallelEdges from './data/process-parallel-edges';
import quadratic from './demo/quadratic';
import rect from './demo/rect';
import snapline from './plugins/snapline';
import star from './demo/star';
import toolbar from './plugins/toolbar';
import tooltip from './demo/tooltip';
import treeGraph from './tree/treeGraph';
import triangle from './demo/triangle';
import user_defined_canvas from './user-defined-canvas/circular';
import visual from './visual/visual';
<<<<<<< HEAD
=======
import modelRect from './demo/modelRect';
import layouts_combocombined from './layouts/combo-combined';
import hull from './plugins/hull';
import legend from './plugins/legend';
import snapline from './plugins/snapline';
import mapper from './visual/mapper';
import minimap from './plugins/minimap';
import graphCore from './data/graphCore';
import dagreUpdate from './layouts/dagre-update';
>>>>>>> e5d9c982

export { default as timebar_time } from './plugins/timebar-time';
export { default as timebar_chart } from './plugins/timebar-chart';

export {
  minimap,
  mapper,
  anchor,
  animations_node_build_in,
  arrow,
  behaviors_activateRelations,
<<<<<<< HEAD
  behaviors_brush_select,
  behaviors_click_select,
  behaviors_collapse_expand_tree,
  behaviors_shortcuts_call,
=======
  behaviors_dragCanvas,
  behaviors_scrollCanvas,
  behaviors_shortcuts_call,
  behaviors_brush_select,
  behaviors_click_select,
  behaviors_collapse_expand_tree,
  behaviors_create_edge,
>>>>>>> e5d9c982
  circularUpdate,
  comboBasic,
  comboDagre,
  comboRect,
  cubic_edge,
  cubic_horizon_edge,
  cubic_vertical_edge,
  dataValidate,
  demo,
  demoForPolyline,
  diamond,
  donut_node,
  ellipse,
  fisheye,
  hexagon,
  history_combo,
  history,
  hull,
  image_clip_node,
  image_node,
  layouts_circular,
  layouts_combocombined,
  layouts_custom,
  layouts_d3force,
  layouts_dagre,
  layouts_force_3d,
  layouts_force_wasm_3d,
  layouts_force_wasm,
  layouts_force,
  layouts_forceatlas2_wasm,
  layouts_fruchterman_gpu,
  layouts_fruchterman_wasm,
  layouts_grid,
  legend,
  line_edge,
  loop_edge,
  menu,
  modelRect,
  performance_layout_3d,
  performance_layout,
  performance,
  polyline,
  processParallelEdges,
  quadratic,
  rect,
  snapline,
  star,
  toolbar,
  tooltip,
  treeGraph,
  triangle,
  user_defined_canvas,
  visual,
<<<<<<< HEAD
=======
  modelRect,
  comboDagre,
  hull,
  legend,
  snapline,
  graphCore,
  dagreUpdate,
>>>>>>> e5d9c982
};<|MERGE_RESOLUTION|>--- conflicted
+++ resolved
@@ -3,20 +3,13 @@
 import animations_node_build_in from './animations/node-build-in';
 import arrow from './item/edge/arrow';
 import behaviors_activateRelations from './behaviors/activate-relations';
-<<<<<<< HEAD
-import behaviors_brush_select from './behaviors/brush-select';
-import behaviors_click_select from './behaviors/click-select';
-import behaviors_collapse_expand_tree from './behaviors/collapse-expand-tree';
-import behaviors_shortcuts_call from './behaviors/shortcuts-call';
-=======
-import behaviors_shortcuts_call from './behaviors/shortcuts-call';
-import behaviors_dragCanvas from './behaviors/drag-canvas';
-import behaviors_scrollCanvas from './behaviors/scroll-canvas';
 import behaviors_brush_select from './behaviors/brush-select';
 import behaviors_click_select from './behaviors/click-select';
 import behaviors_collapse_expand_tree from './behaviors/collapse-expand-tree';
 import behaviors_create_edge from './behaviors/create-edge';
->>>>>>> e5d9c982
+import behaviors_dragCanvas from './behaviors/drag-canvas';
+import behaviors_scrollCanvas from './behaviors/scroll-canvas';
+import behaviors_shortcuts_call from './behaviors/shortcuts-call';
 import circularUpdate from './layouts/circular-update';
 import comboBasic from './combo/combo-basic';
 import comboDagre from './layouts/dagre-combo';
@@ -24,6 +17,7 @@
 import cubic_edge from './item/edge/cubic-edge';
 import cubic_horizon_edge from './item/edge/cubic-horizontal-edge';
 import cubic_vertical_edge from './item/edge/cubic-vertical-edge';
+import dagreUpdate from './layouts/dagre-update';
 import dataValidate from './data/data-validate';
 import demo from './demo/demo';
 import demoForPolyline from './demo/demoForPolyline';
@@ -31,6 +25,7 @@
 import donut_node from './item/node/donut-node';
 import ellipse from './demo/ellipse';
 import fisheye from './plugins/fisheye';
+import graphCore from './data/graphCore';
 import hexagon from './demo/hexagon';
 import history from './plugins/history';
 import history_combo from './plugins/history-combo';
@@ -53,7 +48,9 @@
 import legend from './plugins/legend';
 import line_edge from './item/edge/line-edge';
 import loop_edge from './item/edge/loop-edge';
+import mapper from './visual/mapper';
 import menu from './demo/menu';
+import minimap from './plugins/minimap';
 import modelRect from './demo/modelRect';
 import performance from './performance/performance';
 import performance_layout from './performance/layout';
@@ -70,43 +67,22 @@
 import triangle from './demo/triangle';
 import user_defined_canvas from './user-defined-canvas/circular';
 import visual from './visual/visual';
-<<<<<<< HEAD
-=======
-import modelRect from './demo/modelRect';
-import layouts_combocombined from './layouts/combo-combined';
-import hull from './plugins/hull';
-import legend from './plugins/legend';
-import snapline from './plugins/snapline';
-import mapper from './visual/mapper';
-import minimap from './plugins/minimap';
-import graphCore from './data/graphCore';
-import dagreUpdate from './layouts/dagre-update';
->>>>>>> e5d9c982
 
 export { default as timebar_time } from './plugins/timebar-time';
 export { default as timebar_chart } from './plugins/timebar-chart';
 
 export {
-  minimap,
-  mapper,
   anchor,
   animations_node_build_in,
   arrow,
   behaviors_activateRelations,
-<<<<<<< HEAD
-  behaviors_brush_select,
-  behaviors_click_select,
-  behaviors_collapse_expand_tree,
-  behaviors_shortcuts_call,
-=======
-  behaviors_dragCanvas,
-  behaviors_scrollCanvas,
-  behaviors_shortcuts_call,
   behaviors_brush_select,
   behaviors_click_select,
   behaviors_collapse_expand_tree,
   behaviors_create_edge,
->>>>>>> e5d9c982
+  behaviors_dragCanvas,
+  behaviors_scrollCanvas,
+  behaviors_shortcuts_call,
   circularUpdate,
   comboBasic,
   comboDagre,
@@ -114,6 +90,7 @@
   cubic_edge,
   cubic_horizon_edge,
   cubic_vertical_edge,
+  dagreUpdate,
   dataValidate,
   demo,
   demoForPolyline,
@@ -121,6 +98,7 @@
   donut_node,
   ellipse,
   fisheye,
+  graphCore,
   hexagon,
   history_combo,
   history,
@@ -143,7 +121,9 @@
   legend,
   line_edge,
   loop_edge,
+  mapper,
   menu,
+  minimap,
   modelRect,
   performance_layout_3d,
   performance_layout,
@@ -160,14 +140,4 @@
   triangle,
   user_defined_canvas,
   visual,
-<<<<<<< HEAD
-=======
-  modelRect,
-  comboDagre,
-  hull,
-  legend,
-  snapline,
-  graphCore,
-  dagreUpdate,
->>>>>>> e5d9c982
 };