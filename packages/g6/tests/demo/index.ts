--- conflicted
+++ resolved
@@ -14,16 +14,18 @@
 import comboBasic from './combo/combo-basic';
 import comboDagre from './layouts/dagre-combo';
 import comboRect from './combo/combo-rect';
+import cube from './item/node/cube';
 import cubic_edge from './item/edge/cubic-edge';
 import cubic_horizon_edge from './item/edge/cubic-horizontal-edge';
 import cubic_vertical_edge from './item/edge/cubic-vertical-edge';
 import dagreUpdate from './layouts/dagre-update';
+import dataV4 from './data/data-from-v4';
 import dataValidate from './data/data-validate';
-import dataV4 from './data/data-from-v4';
 import demo from './demo/demo';
 import demoForPolyline from './demo/demoForPolyline';
 import diamond from './demo/diamond';
 import donut_node from './item/node/donut-node';
+import edgeFilterLens from './plugins/edgeFilterLens';
 import ellipse from './demo/ellipse';
 import fisheye from './plugins/fisheye';
 import graphCore from './data/graphCore';
@@ -49,6 +51,7 @@
 import legend from './plugins/legend';
 import line_edge from './item/edge/line-edge';
 import loop_edge from './item/edge/loop-edge';
+import map from './plugins/map';
 import mapper from './visual/mapper';
 import menu from './demo/menu';
 import minimap from './plugins/minimap';
@@ -68,33 +71,12 @@
 import triangle from './demo/triangle';
 import user_defined_canvas from './user-defined-canvas/circular';
 import visual from './visual/visual';
-<<<<<<< HEAD
-=======
-import modelRect from './demo/modelRect';
-import layouts_combocombined from './layouts/combo-combined';
-import hull from './plugins/hull';
-import legend from './plugins/legend';
-import snapline from './plugins/snapline';
-import mapper from './visual/mapper';
-import minimap from './plugins/minimap';
-import edgeFilterLens from './plugins/edgeFilterLens';
 import watermarker from './plugins/watermarker';
-import cube from './item/node/cube';
-import graphCore from './data/graphCore';
-import dagreUpdate from './layouts/dagre-update';
-import map from './plugins/map';
->>>>>>> 5572d130
 
 export { default as timebar_time } from './plugins/timebar-time';
 export { default as timebar_chart } from './plugins/timebar-chart';
 
 export {
-<<<<<<< HEAD
-=======
-  minimap,
-  map,
-  mapper,
->>>>>>> 5572d130
   anchor,
   animations_node_build_in,
   arrow,
@@ -110,16 +92,18 @@
   comboBasic,
   comboDagre,
   comboRect,
+  cube,
   cubic_edge,
   cubic_horizon_edge,
   cubic_vertical_edge,
   dagreUpdate,
+  dataV4,
   dataValidate,
   demo,
   demoForPolyline,
-  dataV4,
   diamond,
   donut_node,
+  edgeFilterLens,
   ellipse,
   fisheye,
   graphCore,
@@ -145,6 +129,7 @@
   legend,
   line_edge,
   loop_edge,
+  map,
   mapper,
   menu,
   minimap,
@@ -164,17 +149,5 @@
   triangle,
   user_defined_canvas,
   visual,
-<<<<<<< HEAD
-=======
-  modelRect,
-  comboDagre,
-  hull,
-  legend,
-  snapline,
-  edgeFilterLens,
   watermarker,
-  cube,
-  graphCore,
-  dagreUpdate,
->>>>>>> 5572d130
 };