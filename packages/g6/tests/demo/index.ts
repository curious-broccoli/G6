// import demoFor4 from './demo/demoFor4';
import anchor from './item/anchor';
import animations_node_build_in from './animations/node-build-in';
import arrow from './item/edge/arrow';
import behaviors_activateRelations from './behaviors/activate-relations';
import behaviors_shortcuts_call from './behaviors/shortcuts-call';
import behaviors_dragCanvas from './behaviors/drag-canvas';
import behaviors_scrollCanvas from './behaviors/scroll-canvas';
import behaviors_brush_select from './behaviors/brush-select';
import behaviors_click_select from './behaviors/click-select';
import behaviors_collapse_expand_tree from './behaviors/collapse-expand-tree';
import behaviors_create_edge from './behaviors/create-edge';
import circularUpdate from './layouts/circular-update';
import comboBasic from './combo/combo-basic';
import comboRect from './combo/combo-rect';
import comboDagre from './layouts/dagre-combo';
import cubic_edge from './item/edge/cubic-edge';
import cubic_horizon_edge from './item/edge/cubic-horizontal-edge';
import cubic_vertical_edge from './item/edge/cubic-vertical-edge';
import dataValidate from './data/data-validate';
import demo from './demo/demo';
import demoForPolyline from './demo/demoForPolyline';
import diamond from './demo/diamond';
import donut_node from './item/node/donut-node';
import image_node from './item/node/image';
import image_clip_node from './item/node/image-clip';
import ellipse from './demo/ellipse';
import fisheye from './plugins/fisheye';
import hexagon from './demo/hexagon';
import history from './plugins/history';
import history_combo from './plugins/history-combo';
import layouts_circular from './layouts/circular';
import layouts_custom from './layouts/custom';
import layouts_d3force from './layouts/d3force';
import layouts_dagre from './layouts/dagre';
import layouts_force from './layouts/force';
import layouts_force_3d from './layouts/force-3d';
import layouts_force_wasm from './layouts/force-wasm';
import layouts_force_wasm_3d from './layouts/force-wasm-3d';
import layouts_forceatlas2_wasm from './layouts/forceatlas2-wasm';
import layouts_fruchterman_gpu from './layouts/fruchterman-gpu';
import layouts_fruchterman_wasm from './layouts/fruchterman-wasm';
import layouts_grid from './layouts/grid';
import line_edge from './item/edge/line-edge';
import loop_edge from './item/edge/loop-edge';
import menu from './demo/menu';
import performance from './performance/performance';
import performance_layout from './performance/layout';
import performance_layout_3d from './performance/layout-3d';
import star from './demo/star';
import polyline from './item/edge/polyline-edge';
import quadratic from './demo/quadratic';
import rect from './demo/rect';
import toolbar from './plugins/toolbar';
import tooltip from './demo/tooltip';
import treeGraph from './tree/treeGraph';
import triangle from './demo/triangle';
import user_defined_canvas from './user-defined-canvas/circular';
import visual from './visual/visual';
import modelRect from './demo/modelRect';
import layouts_combocombined from './layouts/combo-combined';
import hull from './plugins/hull';
import legend from './plugins/legend';
import snapline from './plugins/snapline';
import mapper from './visual/mapper';
import minimap from './plugins/minimap';
<<<<<<< HEAD
import cube from './item/node/cube';
=======
import graphCore from './data/graphCore';
import dagreUpdate from './layouts/dagre-update';
>>>>>>> c49903cf

export { default as timebar_time } from './plugins/timebar-time';
export { default as timebar_chart } from './plugins/timebar-chart';

export {
  minimap,
  mapper,
  anchor,
  animations_node_build_in,
  arrow,
  behaviors_activateRelations,
  behaviors_dragCanvas,
  behaviors_scrollCanvas,
  behaviors_shortcuts_call,
  behaviors_brush_select,
  behaviors_click_select,
  behaviors_collapse_expand_tree,
  behaviors_create_edge,
  circularUpdate,
  comboBasic,
  comboRect,
  cubic_edge,
  cubic_horizon_edge,
  cubic_vertical_edge,
  dataValidate,
  demo,
  demoForPolyline,
  diamond,
  donut_node,
  image_node,
  image_clip_node,
  ellipse,
  fisheye,
  hexagon,
  history_combo,
  history,
  layouts_combocombined,
  layouts_circular,
  layouts_custom,
  layouts_d3force,
  layouts_dagre,
  layouts_force_3d,
  layouts_force_wasm_3d,
  layouts_force_wasm,
  layouts_force,
  layouts_forceatlas2_wasm,
  layouts_fruchterman_gpu,
  layouts_fruchterman_wasm,
  layouts_grid,
  line_edge,
  loop_edge,
  menu,
  performance_layout_3d,
  performance_layout,
  performance,
  polyline,
  quadratic,
  rect,
  star,
  toolbar,
  tooltip,
  treeGraph,
  triangle,
  user_defined_canvas,
  visual,
  modelRect,
  comboDagre,
  hull,
  legend,
  snapline,
<<<<<<< HEAD
  cube,
=======
  graphCore,
  dagreUpdate,
>>>>>>> c49903cf
};<|MERGE_RESOLUTION|>--- conflicted
+++ resolved
@@ -64,12 +64,9 @@
 import snapline from './plugins/snapline';
 import mapper from './visual/mapper';
 import minimap from './plugins/minimap';
-<<<<<<< HEAD
 import cube from './item/node/cube';
-=======
 import graphCore from './data/graphCore';
 import dagreUpdate from './layouts/dagre-update';
->>>>>>> c49903cf
 
 export { default as timebar_time } from './plugins/timebar-time';
 export { default as timebar_chart } from './plugins/timebar-chart';
@@ -140,10 +137,7 @@
   hull,
   legend,
   snapline,
-<<<<<<< HEAD
   cube,
-=======
   graphCore,
   dagreUpdate,
->>>>>>> c49903cf
 };