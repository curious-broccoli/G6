module.exports = {
  babelrc: {
    plugins: [
      '@babel/plugin-proposal-object-rest-spread',
      'transform-remove-strict-mode',
      [
        "module-resolver",
        {
          "alias": {
            '@antv/g6': './src/index'
          },
        }
      ],
    ],
    presets: [
      "@babel/preset-env",
    ],
    sourceMaps: 'inline',
  },
  extensions: ['.js'],
  include: [
    'src/**/*.js',
<<<<<<< HEAD
    'plugins/**/*.js',
  ],
  exclude: /(node_modules|bower_components)/,
=======
    'plugins/**/*.js'
  ],
  exclude: [
    'bower_components/**/*.js',
    'node_modules/**/*.js',
  ]
>>>>>>> 0cf21d4b
}<|MERGE_RESOLUTION|>--- conflicted
+++ resolved
@@ -20,16 +20,7 @@
   extensions: ['.js'],
   include: [
     'src/**/*.js',
-<<<<<<< HEAD
     'plugins/**/*.js',
   ],
-  exclude: /(node_modules|bower_components)/,
-=======
-    'plugins/**/*.js'
-  ],
-  exclude: [
-    'bower_components/**/*.js',
-    'node_modules/**/*.js',
-  ]
->>>>>>> 0cf21d4b
+  exclude: /(node_modules|bower_components)/
 }