--- conflicted
+++ resolved
@@ -20,16 +20,7 @@
   extensions: ['.js'],
   include: [
     'src/**/*.js',
-<<<<<<< HEAD
     'plugins/**/*.js',
   ],
-  exclude: /(node_modules|bower_components)/,
-=======
-    'plugins/**/*.js'
-  ],
-  exclude: [
-    'bower_components/**/*.js',
-    'node_modules/**/*.js',
-  ]
->>>>>>> a742303b
+  exclude: /(node_modules|bower_components)/
 }