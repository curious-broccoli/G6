--- conflicted
+++ resolved
@@ -4,130 +4,6 @@
   <head>
     <meta charset="UTF-8">
     <title>内置的节点和边</title>
-<<<<<<< HEAD
-  </head>
-  
-  <body>
-    <div id="mountNode"></div>
-    <script src="../build/g6.js"></script>
-    <script>
-      const data = {
-        nodes: [{
-          x: 100,
-          y: 100,
-          shape: 'circle',
-          label: 'circle',
-          labelCfg: {
-            position: 'bottom'
-          }
-        },
-        {
-          x: 200,
-          y: 100,
-          shape: 'rect',
-          label: 'rect',
-          labelCfg: {
-            position: 'bottom'
-          }
-        },
-        {
-          x: 300,
-          y: 100,
-          size: [60, 30],
-          shape: 'ellipse',
-          label: 'ellipse',
-          labelCfg: {
-            position: 'bottom'
-          }
-        },
-        {
-          x: 400,
-          y: 100,
-          shape: 'image',
-          img: 'https://gw.alipayobjects.com/zos/rmsportal/XuVpGqBFxXplzvLjJBZB.svg',
-          label: 'image',
-          labelCfg: {
-            position: 'bottom'
-          }
-        }],
-        edges: [{
-          source: {
-            x: 100,
-            y: 200
-          },
-          target: {
-            x: 200,
-            y: 200
-          },
-          label: 'line',
-          labelCfg: {
-            refY: 10
-          }
-        },
-        {
-          source: {
-            x: 250,
-            y: 200
-          },
-          target: {
-            x: 360,
-            y: 200
-          },
-          controlPoints: [{
-            x: 300,
-            y: 220
-          }],
-          shape: 'polyline',
-          label: 'polyline',
-          labelCfg: {
-            refY: 10,
-            refX: 0
-          }
-        },
-        {
-          source: {
-            x: 100,
-            y: 300
-          },
-          target: {
-            x: 200,
-            y: 300
-          },
-          shape: 'quadratic',
-          label: 'quadratic',
-          labelCfg: {
-            refY: 10,
-            refX: 0
-          }
-        },
-        {
-          source: {
-            x: 250,
-            y: 300
-          },
-          target: {
-            x: 360,
-            y: 300
-          },
-          shape: 'cubic',
-          label: 'cubic',
-          labelCfg: {
-            refY: 10,
-            refX: 0
-          }
-        }]
-      };
-      const graph = new G6.Graph({
-        container: 'mountNode',
-        width: 1000,
-        height: 600
-      });
-      graph.data(data);
-      graph.render();
-    </script>
-  </body>
-
-=======
 </head>
 <body>
 <div id="mountNode"></div>
@@ -228,5 +104,4 @@
   graph.render();
 </script>
 </body>
->>>>>>> a0495558
 </html>