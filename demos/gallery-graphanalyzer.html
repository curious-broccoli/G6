--- conflicted
+++ resolved
@@ -27,20 +27,8 @@
       //the instances of plugins
       let maxSpanningForest = new MaxSpanningForestPlugin({
         layoutCfg: {
-<<<<<<< HEAD
-          maxIteration: 600,
-          kg: 10,
-          prevOverlapping: true
-=======
           kg: 12,
           prevOverlapping: true,
-          onLayoutComplete: function () {
-            const minimap = document.getElementById('minimap');
-            const legend = document.getElementById('legend');
-            if (minimap !== undefined) minimap.style.display = 'block';
-            if (legend !== undefined) legend.style.display = 'block';
-          }
->>>>>>> b53719aa
         }
       });
       let nodeSizeMapper = new Mapper('node', 'userview', 'size', [20, 50], {
@@ -50,15 +38,7 @@
             text: 'UV',
             fill: '#333'
           },
-          layout: 'horizontal',
-          itemFormatter(text) {
-            if (text >= 100000000) {
-              return text / 100000000 + '亿';
-            } if (text >= 10000) {
-              return text / 10000 + '万';
-            }
-          return text;
-          }
+          layout: 'horizontal'
         }
       });
       let edgeSizeMapper = new Mapper('edge', 'userview', 'size', [1, 16], {
@@ -76,14 +56,13 @@
       let minimapPlugin = new G6.Plugins['tool.minimap']({
         container: 'minimap',
         width: 180,
-        height: 120
+        height: 120,
       });
 
       const Util = G6.Util;
 
       graph = new G6.Graph({
         id: 'mountNode', // dom id
-        fitView: 'autoZoom',
         plugins: [
           maxSpanningForest, 
           nodeColorMapper, 
@@ -96,24 +75,13 @@
         },
         height: 500,
       });
+      console.log(data);
       graph.read(Util.cloneDeep(data));
-<<<<<<< HEAD
-=======
-      // graph.getNodes().forEach(node=>{
-      //   graph.toFront(node);
-      //   // node.getGraphicGroup().toFront();
-      // });
-      // graph.on('afterchange', ()=>{
-      //   graph.getNodes().forEach(node=>{
-      //     // graph.toFront(node);
-      //     node.getGraphicGroup().toFront();
-      //   });
-      // });
-      const minimap = document.getElementById('minimap');
-      // const legend = document.getElementById('legend');
-      // if (minimap !== undefined) minimap.style.display = 'none';
-      // if (legend !== undefined) legend.style.display = 'none';
->>>>>>> b53719aa
+      setTimeout(()=>{
+        graph.update('1965', {
+          x: 10000
+        });
+      },1000 )
     });
 
   </script>
