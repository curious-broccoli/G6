--- conflicted
+++ resolved
@@ -18,33 +18,8 @@
         with:
           node-version: 16
 
-      - uses: pnpm/action-setup@v2
-        name: Install pnpm
-        with:
-          version: 8
-          run_install: false
-
-      - name: Get pnpm store directory
-        shell: bash
-        run: |
-          echo "STORE_PATH=$(pnpm store path --silent)" >> $GITHUB_ENV
-
-      - uses: actions/cache@v3
-        name: Setup pnpm cache
-        id: cache
-        with:
-          path: ${{ env.STORE_PATH }}
-          key: ${{ runner.os }}-pnpm-store-${{ hashFiles('**/pnpm-lock.yaml') }}
-          restore-keys: |
-            ${{ runner.os }}-pnpm-store-
-
-<<<<<<< HEAD
-      - name: Install Dependencies
-        if: steps.cache.outputs.cache-hit != 'true'
-=======
       # postInstall will build the product
       - name: Install dependencies and Build the product
->>>>>>> 5a3c6183
         run: pnpm install --no-frozen-lockfile
 
       - name: Run CI
