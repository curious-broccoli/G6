// import { Button } from '@storybook/react/demo';
import { storiesOf } from '@storybook/react';
import React from 'react';
import DefaultShape from './component/default-shape';
import Image from './component/image';
import CustomNode from './component/custom-node';
import Polyline from './component/polyline';
import Image2 from './component/image2';
import Quadratic from './component/quadratic';
import HideItem from './component/hide-item';
import Arc from './component/arc';
<<<<<<< HEAD
import CustomCardNode from './component/card-node';
=======
import CustomCardNode from './component/card-node'
import XML from './component/xml'
>>>>>>> 18361fad
import ExtendNode from './component/extend-node';
import LostStateStyle from './component/loseStateStyle';
import HideInData from './component/hide-in-data';
import IntervalChart from './component/interval-chart'
import LineChart from './component/line-chart'
import PointChart from './component/point-chart'
import PieChart from './component/pie-chart'
import MultiChart from './component/multi-chart'

import XML from './component/xml'

export default { title: 'Shape' };

storiesOf('Shape', module)
  .add('default node', () => (
    // 一个 add 表示添加一个 story
    <DefaultShape />
  ))
  .add('image node', () => (
    // 一个 add 表示添加一个 story
    <Image />
  ))
  .add('image node 2', () => (
    // 一个 add 表示添加一个 story
    <Image2 />
  ))
  .add('custom node', () => <CustomNode />)
  .add('polyline', () => <Polyline />)
  .add('quadratic', () => <Quadratic />)
  .add('arc', () => <Arc />)
  .add('hide item', () => <HideItem />)
  .add('card-node', () => <CustomCardNode />)
  .add('xml node', () => (
    <XML />
  ))
  .add('extend-node', () => <ExtendNode />)
  .add('lose state style', () => <LostStateStyle />)
  .add('hide by data', () => <HideInData />)
  .add('IntervalChart', () => <IntervalChart />)
  .add('LineChart', () => <LineChart />)
  .add('PointChart', () => <PointChart />)
  .add('PieChart', () => <PieChart />)
  .add('MultiChart', () => <MultiChart />)
  .add('xml node', () => (
    <XML />
  ))<|MERGE_RESOLUTION|>--- conflicted
+++ resolved
@@ -9,12 +9,7 @@
 import Quadratic from './component/quadratic';
 import HideItem from './component/hide-item';
 import Arc from './component/arc';
-<<<<<<< HEAD
 import CustomCardNode from './component/card-node';
-=======
-import CustomCardNode from './component/card-node'
-import XML from './component/xml'
->>>>>>> 18361fad
 import ExtendNode from './component/extend-node';
 import LostStateStyle from './component/loseStateStyle';
 import HideInData from './component/hide-in-data';
@@ -57,7 +52,4 @@
   .add('LineChart', () => <LineChart />)
   .add('PointChart', () => <PointChart />)
   .add('PieChart', () => <PieChart />)
-  .add('MultiChart', () => <MultiChart />)
-  .add('xml node', () => (
-    <XML />
-  ))+  .add('MultiChart', () => <MultiChart />)