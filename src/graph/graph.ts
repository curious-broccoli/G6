import EventEmitter from '@antv/event-emitter';
import { IGroup } from '@antv/g-base/lib/interfaces';
import { BBox, Point } from '@antv/g-base/lib/types';
import GCanvas from '@antv/g-canvas/lib/canvas';
import GSVGCanvas from '@antv/g-svg/lib/canvas';
import Group from '@antv/g-canvas/lib/group';
import { mat3 } from '@antv/matrix-util/lib';
import clone from '@antv/util/lib/clone';
import deepMix from '@antv/util/lib/deep-mix';
import each from '@antv/util/lib/each';
import isPlainObject from '@antv/util/lib/is-plain-object';
import { isString, isNumber } from '@antv/util/lib';
import { IGraph } from '../interface/graph';
import { IEdge, INode, ICombo } from '../interface/item';
import {
  EdgeConfig,
  GraphData,
  GroupConfig,
  Item,
  ITEM_TYPE,
  Matrix,
  ModelConfig,
  NodeConfig,
  NodeMap,
  Padding,
  TreeGraphData,
  ComboConfig,
  GraphAnimateConfig,
  GraphOptions,
  ModeOption,
  ModeType,
  States,
  ComboTree
} from '../types';
import { getAllNodeInGroups } from '../util/group';
import { move, translate } from '../util/math';
import { groupBy } from 'lodash';
import Global from '../global';
import {
  CustomGroup,
  EventController,
  ItemController,
  LayoutController,
  ModeController,
  StateController,
  ViewController,
} from './controller';
import PluginBase from '../plugins/base';
import { plainCombosToTrees, traverseTree, reconstructTree, traverseTreeUp } from '../util/graphic';

const NODE = 'node';
const SVG = 'svg';
const CANVAS = 'canvas';

interface IGroupBBox {
  [key: string]: BBox;
}

export interface PrivateGraphOption extends GraphOptions {
  data: GraphData;

  // capture event
  event: boolean;

  nodes: NodeConfig[];

  edges: EdgeConfig[];

  groups: GroupConfig[];

  combos: ComboConfig[];

  itemMap: NodeMap;

  callback: () => void;

  groupBBoxs: IGroupBBox;

  groupNodes: NodeMap;

  /**
   * 格式：
   * {
   *  hover: [Node, Node],
   *  selected: [Node]
   * }
   */
  states: States;
}

export default class Graph extends EventEmitter implements IGraph {
  private animating: boolean;

  private cfg: GraphOptions & { [key: string]: any };

  public destroyed: boolean;

  constructor(cfg: GraphOptions) {
    super();
    this.cfg = deepMix(this.getDefaultCfg(), cfg);
    this.init();
    this.animating = false;
    this.destroyed = false;
  }

  private init() {
    this.initCanvas();

    // instance controller
    const eventController = new EventController(this);
    const viewController = new ViewController(this);
    const modeController = new ModeController(this);
    const itemController = new ItemController(this);
    const layoutController = new LayoutController(this);
    const stateController = new StateController(this);
    const customGroupControll = new CustomGroup(this);

    this.set({
      eventController,
      viewController,
      modeController,
      itemController,
      layoutController,
      stateController,
      customGroupControll,
    });

    this.initPlugin();
  }

  private initCanvas() {
    let container: string | HTMLElement | null = this.get('container');
    if (isString(container)) {
      container = document.getElementById(container);
      this.set('container', container);
    }

    if (!container) {
      throw new Error('invalid container');
    }

    const width: number = this.get('width');
    const height: number = this.get('height');
    const renderer: string = this.get('renderer');

    let canvas;
    
    if(renderer === SVG) {
      canvas = new GSVGCanvas({
        container,
        width,
        height
      });
    } else {
      canvas = new GCanvas({
        container,
        width,
        height
      });
    }

    this.set('canvas', canvas);

    this.initGroups();
  }

  private initPlugin(): void {
    const self = this;
    each(self.get('plugins'), plugin => {
      if (!plugin.destroyed && plugin.initPlugin) {
        plugin.initPlugin(self);
      }
    });
  }

  // 初始化所有 Group
  private initGroups(): void {
    const canvas: GCanvas = this.get('canvas');
    const el: HTMLElement = this.get('canvas').get('el');
    const { id } = el;

    const group: IGroup = canvas.addGroup({
      id: `${id}-root`,
      className: Global.rootContainerClassName,
    });

    if (this.get('groupByTypes')) {
      const edgeGroup: IGroup = group.addGroup({
        id: `${id}-edge`,
        className: Global.edgeContainerClassName,
      });

      const nodeGroup: IGroup = group.addGroup({
        id: `${id}-node`,
        className: Global.nodeContainerClassName,
      });

      const comboGroup: IGroup = group.addGroup({
        id: `${id}-combo`,
        className: Global.comboContainerClassName
      })

      const delegateGroup: IGroup = group.addGroup({
        id: `${id}-delegate`,
        className: Global.delegateContainerClassName,
      });

      // 用于存储自定义的群组
      const customGroup: IGroup = group.addGroup({
        id: `${id}-group`,
        className: Global.customGroupContainerClassName,
      });

      customGroup.toBack();
      comboGroup.toBack();

      this.set({ nodeGroup, edgeGroup, customGroup, delegateGroup, comboGroup });
    }
    this.set('group', group);
  }

  // eslint-disable-next-line class-methods-use-this
  public getDefaultCfg(): Partial<PrivateGraphOption> {
    return {
      /**
       * Container could be dom object or dom id
       */
      container: undefined,

      /**
       * Canvas width
       * unit pixel if undefined force fit width
       */
      width: undefined,

      /**
       * Canvas height
       * unit pixel if undefined force fit height
       */
      height: undefined,
      /**
       * renderer canvas or svg
       * @type {string}
       */
      renderer: 'canvas',
      /**
       * control graph behaviors
       */
      modes: {},
      /**
       * 注册插件
       */
      plugins: [],
      /**
       * source data
       */
      data: {},
      /**
       * Fit view padding (client scale)
       */
      fitViewPadding: 10,
      /**
       * Minimum scale size
       */
      minZoom: 0.2,
      /**
       * Maxmum scale size
       */
      maxZoom: 10,
      /**
       *  capture events
       */
      event: true,
      /**
       * group node & edges into different graphic groups
       */
      groupByTypes: true,
      /**
       * determine if it's a directed graph
       */
      directed: false,
      /**
       * when data or shape changed, should canvas draw automatically
       */
      autoPaint: true,
      /**
       * store all the node instances
       */
      nodes: [],
      /**
       * store all the edge instances
       */
      edges: [],
      /**
       * store all the combo instances
       */
      combos: [],
      /**
       * all the instances indexed by id
       */
      itemMap: {},
      /**
       * 边直接连接到节点的中心，不再考虑锚点
       */
      linkCenter: false,
      /**
       * 默认的节点配置，data 上定义的配置会覆盖这些配置。例如：
       * defaultNode: {
       *  type: 'rect',
       *  size: [60, 40],
       *  style: {
       *    //... 样式配置项
       *  }
       * }
       * 若数据项为 { id: 'node', x: 100, y: 100 }
       * 实际创建的节点模型是 { id: 'node', x: 100, y: 100， type: 'rect', size: [60, 40] }
       * 若数据项为 { id: 'node', x: 100, y: 100, type: 'circle' }
       * 实际创建的节点模型是 { id: 'node', x: 100, y: 100， type: 'circle', size: [60, 40] }
       */
      defaultNode: {},
      /**
       * 默认边配置，data 上定义的配置会覆盖这些配置。用法同 defaultNode
       */
      defaultEdge: {},
      /**
       * 节点默认样式，也可以添加状态样式
       * 例如：
       * const graph = new G6.Graph({
       *  nodeStateStyles: {
       *    selected: { fill: '#ccc', stroke: '#666' },
       *    active: { lineWidth: 2 }
       *  },
       *  ...
       * });
       *
       */
      nodeStateStyles: {},
      /**
       * 边默认样式，用法同nodeStateStyle
       */
      edgeStateStyles: {},
      /**
       * graph 状态
       */
      states: {},
      /**
       * 是否启用全局动画
       */
      animate: false,
      /**
       * 动画设置,仅在 animate 为 true 时有效
       */
      animateCfg: {
        /**
         * 帧回调函数，用于自定义节点运动路径，为空时线性运动
         */
        onFrame: undefined,
        /**
         * 动画时长(ms)
         */
        duration: 500,
        /**
         * 指定动画动效
         */
        easing: 'easeLinear',
      },
      callback: undefined,
      /**
       * group类型
       */
      groupType: 'circle',
      /**
       * group bbox 对象
       * @private
       */
      groupBBoxs: {},
      /**
       * 以groupid分组的节点数据
       * @private
       */
      groupNodes: {},
      /**
       * group 数据
       */
      groups: [],
      /**
       * group样式
       */
      groupStyle: {},
    };
  }

  /**
   * 将值设置到 this.cfg 变量上面
   * @param key 键 或 对象值
   * @param val 值
   */
  public set<T = any>(key: string | object, val?: T): Graph {
    if (isPlainObject(key)) {
      this.cfg = Object.assign({}, this.cfg, key);
    } else {
      this.cfg[key] = val;
    }
    return this;
  }

  /**
   * 获取 this.cfg 中的值
   * @param key 键
   */
  public get(key: string) {
    return this.cfg[key];
  }

  /**
   * 清理元素多个状态
   * @param {string|Item} item 元素id或元素实例
   * @param {string[]} states 状态
   */
  public clearItemStates(item: Item | string, states?: string[] | string): void {
    if (isString(item)) {
      item = this.findById(item);
    }

    const itemController: ItemController = this.get('itemController');

    itemController.clearItemStates(item, states);

    if (!states) {
      states = item.get<string[]>('states');
    }

    const stateController: StateController = this.get('stateController');
    stateController.updateStates(item, states, false);
  }

  /**
   * 设置各个节点样式，以及在各种状态下节点 keyShape 的样式。
   * 若是自定义节点切在各种状态下
   * graph.node(node => {
   *  return {
   *    type: 'rect',
   *    label: node.id,
   *    style: { fill: '#666' },
   *    stateStyles: {
   *       selected: { fill: 'blue' },
   *       custom: { fill: 'green' }
   *     }
   *   }
   * });
   * @param {function} nodeFn 指定每个节点样式
   */
  public node(nodeFn: (config: NodeConfig) => Partial<NodeConfig>): void {
    if (typeof nodeFn === 'function') {
      this.set('nodeMapper', nodeFn);
    }
  }

  /**
   * 设置各个边样式
   * @param {function} edgeFn 指定每个边的样式,用法同 node
   */
  public edge(edgeFn: (config: EdgeConfig) => Partial<EdgeConfig>): void {
    if (typeof edgeFn === 'function') {
      this.set('edgeMapper', edgeFn);
    }
  }

  /**
   * 设置各个 combo 的配置
   * @param comboFn 
   */
  public combo(comboFn: (config: ComboConfig) => Partial<ComboConfig>): void {
    if (typeof comboFn === 'function') {
      this.set('comboMapper', comboFn)
    }
  }

  /**
   * 根据 ID 查询图元素实例
   * @param id 图元素 ID
   */
  public findById(id: string): Item {
    return this.get('itemMap')[id];
  }

  /**
   * 根据对应规则查找单个元素
   * @param {ITEM_TYPE} type 元素类型(node | edge | group)
   * @param {(item: T, index: number) => T} fn 指定规则
   * @return {T} 元素实例
   */
  public find<T extends Item>(
    type: ITEM_TYPE,
    fn: (item: T, index?: number) => boolean,
  ): T | undefined {
    let result: T | undefined;
    const items = this.get(`${type}s`);

    // eslint-disable-next-line consistent-return
    each(items, (item, i) => {
      if (fn(item, i)) {
        result = item;
        return result;
      }
    });

    return result;
  }

  /**
   * 查找所有满足规则的元素
   * @param {string} type 元素类型(node|edge)
   * @param {string} fn 指定规则
   * @return {array} 元素实例
   */
  public findAll<T extends Item>(type: ITEM_TYPE, fn: (item: T, index?: number) => boolean): T[] {
    const result: T[] = [];

    each(this.get(`${type}s`), (item, i) => {
      if (fn(item, i)) {
        result.push(item);
      }
    });

    return result;
  }

  /**
   * 查找所有处于指定状态的元素
   * @param {string} type 元素类型(node|edge)
   * @param {string} state 状态
   * @return {object} 元素实例
   */
  public findAllByState<T extends Item>(type: ITEM_TYPE, state: string): T[] {
    return this.findAll(type, item => item.hasState(state));
  }

  /**
   * 平移画布
   * @param dx 水平方向位移
   * @param dy 垂直方向位移
   */
  public translate(dx: number, dy: number): void {
    const group: Group = this.get('group');
    translate(group, { x: dx, y: dy });
    this.emit('viewportchange', { action: 'translate', matrix: group.getMatrix() });
    this.autoPaint();
  }

  /**
   * 平移画布到某点
   * @param {number} x 水平坐标
   * @param {number} y 垂直坐标
   */
  public moveTo(x: number, y: number): void {
    const group: Group = this.get('group');

    move(group, { x, y });

    this.emit('viewportchange', { action: 'move', matrix: group.getMatrix() });
  }

  /**
   * 调整视口适应视图
   * @param {object} padding 四周围边距
   */
  public fitView(padding?: Padding): void {
    if (padding) {
      this.set('fitViewPadding', padding);
    }

    const viewController: ViewController = this.get('viewController');
    viewController.fitView();

    this.autoPaint();
  }

  /**
   * 新增行为
   * @param {string | ModeOption | ModeType[]} behaviors 添加的行为
   * @param {string | string[]} modes 添加到对应的模式
   * @return {Graph} Graph
   */
  public addBehaviors(
    behaviors: string | ModeOption | ModeType[],
    modes: string | string[],
  ): Graph {
    const modeController: ModeController = this.get('modeController');
    modeController.manipulateBehaviors(behaviors, modes, true);
    return this;
  }

  /**
   * 移除行为
   * @param {string | ModeOption | ModeType[]} behaviors 移除的行为
   * @param {string | string[]} modes 从指定的模式中移除
   * @return {Graph} Graph
   */
  public removeBehaviors(
    behaviors: string | ModeOption | ModeType[],
    modes: string | string[],
  ): Graph {
    const modeController: ModeController = this.get('modeController');
    modeController.manipulateBehaviors(behaviors, modes, false);
    return this;
  }

  /**
   * 伸缩窗口
   * @param ratio 伸缩比例
   * @param center 以center的x, y坐标为中心缩放
   */
  public zoom(ratio: number, center?: Point): void {
    const group: Group = this.get('group');
    let matrix: Matrix = clone(group.getMatrix());
    const minZoom: number = this.get('minZoom');
    const maxZoom: number = this.get('maxZoom');

    if (!matrix) {
      matrix = mat3.create();
    }

    if (center) {
      mat3.translate(matrix, matrix, [-center.x, -center.y]);
      mat3.scale(matrix, matrix, [ratio, ratio]);
      mat3.translate(matrix, matrix, [center.x, center.y]);
    } else {
      mat3.scale(matrix, matrix, [ratio, ratio]);
    }
    
    if ((minZoom && matrix[0] < minZoom) || (maxZoom && matrix[0] > maxZoom)) {
      return;
    }

    group.setMatrix(matrix);
    this.emit('viewportchange', { action: 'zoom', matrix });
    this.autoPaint();
  }

  /**
   * 伸缩视口到一固定比例
   * @param {number} toRatio 伸缩比例
   * @param {Point} center 以center的x, y坐标为中心缩放
   */
  public zoomTo(toRatio: number, center?: Point): void {
    const ratio = toRatio / this.getZoom();
    this.zoom(ratio, center);
  }

  /**
   * 将元素移动到视口中心
   * @param {Item} item 指定元素
   */
  public focusItem(item: Item | string): void {
    const viewController: ViewController = this.get('viewController');
    viewController.focus(item);

    this.autoPaint();
  }

  /**
   * 自动重绘
   * @internal 仅供内部更新机制调用，外部根据需求调用 render 或 paint 接口
   */
  public autoPaint(): void {
    if (this.get('autoPaint')) {
      this.paint();
    }
  }

  /**
   * 仅画布重新绘制
   */
  public paint(): void {
    this.emit('beforepaint');
    this.get('canvas').draw();
    this.emit('afterpaint');
  }

  /**
   * 将屏幕坐标转换为视口坐标
   * @param {number} clientX 屏幕x坐标
   * @param {number} clientY 屏幕y坐标
   * @return {Point} 视口坐标
   */
  public getPointByClient(clientX: number, clientY: number): Point {
    const viewController: ViewController = this.get('viewController');
    return viewController.getPointByClient(clientX, clientY);
  }

  /**
   * 将视口坐标转换为屏幕坐标
   * @param {number} x 视口x坐标
   * @param {number} y 视口y坐标
   * @return {Point} 视口坐标
   */
  public getClientByPoint(x: number, y: number): Point {
    const viewController: ViewController = this.get('viewController');
    return viewController.getClientByPoint(x, y);
  }

  /**
   * 将画布坐标转换为视口坐标
   * @param {number} canvasX 画布 x 坐标
   * @param {number} canvasY 画布 y 坐标
   * @return {object} 视口坐标
   */
  public getPointByCanvas(canvasX: number, canvasY: number): Point {
    const viewController: ViewController = this.get('viewController');
    return viewController.getPointByCanvas(canvasX, canvasY);
  }

  /**
   * 将视口坐标转换为画布坐标
   * @param {number} x 视口 x 坐标
   * @param {number} y 视口 y 坐标
   * @return {object} 画布坐标
   */
  public getCanvasByPoint(x: number, y: number): Point {
    const viewController: ViewController = this.get('viewController');
    return viewController.getCanvasByPoint(x, y);
  }

  /**
   * 显示元素
   * @param {Item} item 指定元素
   */
  public showItem(item: Item | string): void {
    const itemController: ItemController = this.get('itemController');
    itemController.changeItemVisibility(item, true);
  }

  /**
   * 隐藏元素
   * @param {Item} item 指定元素
   */
  public hideItem(item: Item | string): void {
    const itemController: ItemController = this.get('itemController');
    itemController.changeItemVisibility(item, false);
  }

  /**
   * 刷新元素
   * @param {string|object} item 元素id或元素实例
   */
  public refreshItem(item: Item | string) {
    const itemController: ItemController = this.get('itemController');
    itemController.refreshItem(item);
  }

  /**
   * 设置是否在更新/刷新后自动重绘
   * @param {boolean} auto 自动重绘
   */
  public setAutoPaint(auto: boolean): void {
    const self = this;
    self.set('autoPaint', auto);
    const canvas: GCanvas = self.get('canvas');
    canvas.set('autoDraw', auto);
  }

  /**
   * 删除元素
   * @param {Item} item 元素id或元素实例
   */
  public remove(item: Item | string): void {
    this.removeItem(item);
  }

  /**
   * 删除元素
   * @param {Item} item 元素id或元素实例
   */
  public removeItem(item: Item | string): void {
    // 如果item是字符串，且查询的节点实例不存在，则认为是删除group
    let nodeItem = item;
    if (isString(item)) nodeItem = this.findById(item);

    if (!nodeItem && isString(item)) {
      console.warn('The item to be removed does not exist!');
      const customGroupControll: CustomGroup = this.get('customGroupControll');
      customGroupControll.remove(item);
    } else if(nodeItem) {
      const type = (nodeItem as Item).getType();
      const itemController: ItemController = this.get('itemController');
      itemController.removeItem(item);
      if (type === 'combo') {
        const newComboTrees = reconstructTree(this.get('comboTrees'));
        this.set('comboTrees', newComboTrees);
      }
    }
  }

  /**
   * 新增元素 或 节点分组
   * @param {string} type 元素类型(node | edge | group)
   * @param {ModelConfig} model 元素数据模型
   * @return {Item} 元素实例
   */
  public addItem(type: ITEM_TYPE, model: ModelConfig) {
    const itemController: ItemController = this.get('itemController');
    if (type === 'group') {
      const { groupId, nodes, type: groupType, zIndex, title } = model;
      let groupTitle = title;

      if (isString(title)) {
        groupTitle = {
          text: title,
        };
      }

      return this.get('customGroupControll').create(
        groupId,
        nodes,
        groupType,
        zIndex,
        true,
        groupTitle,
      );
    }
    let item;
    const comboTrees = this.get('comboTrees');
    if (type === 'combo') {
      if (this.findById(model.id as string)) {
        console.warn('This item exists already. Be sure the id is unique.');
        return;
      }
      const itemMap = this.get('itemMap');
      comboTrees && comboTrees.forEach((ctree: ComboTree) => {
        let found = false;
        traverseTreeUp<ComboTree>(ctree, child => {
          if (model.parentId === child.id) {
            found = true;
            const newCombo: ComboTree = {
              id: model.id as string,
              depth: child.depth + 1,
              ...model
            }
            if (child.children) child.children.push(newCombo);
            else child.children = [ newCombo ];
            model.depth = newCombo.depth;
            item = itemController.addItem(type, model) as ICombo;
          }
          const childItem = itemMap[child.id];
          if (found && childItem && childItem.getType() === 'combo') {
            itemController.updateCombo(childItem, child.children);
          }
          return true;
        });
      });
      // const comboGroup = this.get('comboGroup')
      // comboGroup && comboGroup.sort();
    } else if (type === 'node' && isString(model.comboId) && comboTrees) {
      const parentCombo = this.findById(model.comboId as string);
      if (!parentCombo || parentCombo.getType() !== 'combo') {
        console.warn(`The combo ${model.comboId} for the node ${model.id} does not exist, please add the combo first.`);
        return;
      }
      item = itemController.addItem(type, model);

      const itemMap = this.get('itemMap');
      comboTrees && comboTrees.forEach((ctree: ComboTree) => {
        let found = false;
        traverseTreeUp<ComboTree>(ctree, child => {
          if (model.comboId === child.id) {
            found = true;
            if (child.children) child.children.push(model as NodeConfig);
            else child.children = [ model as NodeConfig ];
            model.depth = child.depth + 1;
          }
          if (found && itemMap[child.id].getType() === 'combo') {
            itemController.updateCombo(itemMap[child.id], child.children);
          }
          return true;
        });
      });
    }
    else {
      item = itemController.addItem(type, model);
    }

    const combos = this.get('combos');
    if (combos && combos.length > 0) {
      this.sortCombos(this.save() as GraphData);
    }
    this.autoPaint();
    return item;
  }

  public add(type: ITEM_TYPE, model: ModelConfig): Item {
    return this.addItem(type, model);
  }

  /**
   * 更新元素
   * @param {Item} item 元素id或元素实例
   * @param {Partial<NodeConfig> | EdgeConfig} cfg 需要更新的数据
   */
  public updateItem(item: Item | string, cfg: Partial<NodeConfig> | EdgeConfig): void {
    const itemController: ItemController = this.get('itemController');
    itemController.updateItem(item, cfg);
  }

  /**
   * 更新元素
   * @param {Item} item 元素id或元素实例
   * @param {Partial<NodeConfig> | EdgeConfig} cfg 需要更新的数据
   */
  public update(item: Item | string, cfg: Partial<NodeConfig> | EdgeConfig): void {
    this.updateItem(item, cfg);
  }

  /**
   * 设置元素状态
   * @param {Item} item 元素id或元素实例
   * @param {string} state 状态名称
   * @param {string | boolean} value 是否启用状态 或 状态值
   */
  public setItemState(item: Item | string, state: string, value: string | boolean): void {
    if (isString(item)) {
      item = this.findById(item);
    }

    const itemController: ItemController = this.get('itemController')
    itemController.setItemState(item, state, value);

    const stateController: StateController = this.get('stateController')
    
    if(isString(value)) {
      stateController.updateState(item, `${state}:${value}`, true);
    } else {
      stateController.updateState(item, state, value);
    }
  }

  /**
   * 设置视图初始化数据
   * @param {GraphData} data 初始化数据
   */
  public data(data?: GraphData | TreeGraphData): void {
    this.set('data', data);
  }

  /**
   * 根据data接口的数据渲染视图
   */
  public render(): void {
    const self = this;
    const data: GraphData = this.get('data');

    if (!data) {
      throw new Error('data must be defined first');
    }

    const { nodes = [], edges = [], combos = [] } = data;

    this.clear();

    this.emit('beforerender');

    each(nodes, (node: NodeConfig) => {
      self.add('node', node);
    });

    each(edges, (edge: EdgeConfig) => {
      self.add('edge', edge);
    });

    // process the data to tree structure
    if (combos) {
      const comboTrees = plainCombosToTrees(combos, self.getNodes());
      this.set('comboTrees', comboTrees);
      // add combos
      self.addCombos(combos);
    }

    // layout
    const layoutController = self.get('layoutController');
    if (!layoutController.layout(success)) {
      success();
    }
    function success() {
      if (combos) {
        self.updateCombos();
      }
      if (self.get('fitView')) {
        self.fitView();
      }
      self.autoPaint();
      self.emit('afterrender');
    }

    if (!this.get('groupByTypes')) {
      if (combos) {
        this.sortCombos(data);
      } else {
        // 为提升性能，选择数量少的进行操作
        if (data.nodes && data.edges && data.nodes.length < data.edges.length) {
          const nodesArr = this.getNodes();
  
          // 遍历节点实例，将所有节点提前。
          nodesArr.forEach(node => {
            node.toFront();
          });
        } else {
          const edgesArr = this.getEdges();
  
          // 遍历节点实例，将所有节点提前。
          edgesArr.forEach(edge => {
            edge.toBack();
          });
        }
      }
    }

    // 防止传入的数据不存在nodes
    if (data.nodes) {
      // 获取所有有groupID的node
      const nodeInGroup = data.nodes.filter(node => node.groupId);

      // 所有node中存在groupID，则说明需要群组
      if (nodeInGroup.length > 0) {
        // 渲染群组
        const groupType = self.get('groupType');
        this.renderCustomGroup(data, groupType);
      }
    }
  }

  /**
   * 接收数据进行渲染
   * @Param {Object} data 初始化数据
   */
  public read(data: GraphData) {
    this.data(data);
    this.render();
  }

  // 比较item
  private diffItems(
    type: ITEM_TYPE,
    items: { nodes: INode[]; edges: IEdge[] },
    models: NodeConfig[] | EdgeConfig[],
  ) {
    const self = this;
    let item: INode;
    const itemMap: NodeMap = this.get('itemMap');

    each(models, model => {
      item = itemMap[model.id];
      if (item) {
        if (self.get('animate') && type === NODE) {
          let containerMatrix = item.getContainer().getMatrix();
          if (!containerMatrix) containerMatrix = mat3.create();
          item.set('originAttrs', {
            x: containerMatrix[6],
            y: containerMatrix[7],
          });
        }

        self.updateItem(item, model);
      } else {
        item = self.addItem(type, model);
      }
      (items as { [key: string]: any[] })[`${type}s`].push(item);
    });
  }

  /**
   * 更改源数据，根据新数据重新渲染视图
   * @param {object} data 源数据
   * @return {object} this
   */
  public changeData(data?: GraphData | TreeGraphData): Graph {
    const self = this;

    if (!data) {
      return this;
    }

    const canvas = this.get('canvas');
    const localRefresh: boolean = canvas.get('localRefresh');
    canvas.set('localRefresh', false);

    if (!self.get('data')) {
      self.data(data);
      self.render();
    }

    const itemMap: NodeMap = this.get('itemMap');

    const items: {
      nodes: INode[];
      edges: IEdge[];
    } = {
      nodes: [],
      edges: [],
    };

    this.diffItems('node', items, (data as GraphData).nodes!);
    this.diffItems('edge', items, (data as GraphData).edges!);

    each(itemMap, (item: INode & IEdge, id: number) => {
      itemMap[id].getModel().depth = 0;
      if (item.getType() === 'combo') {
        delete itemMap[id];
        item.destroy();
      } else if ((items.nodes.indexOf(item) < 0 && items.edges.indexOf(item) < 0)) {
        delete itemMap[id];
        self.remove(item);
      }
    });

    // process the data to tree structure
    const combosData = (data as GraphData).combos;
    if (combosData) {
      const comboTrees = plainCombosToTrees(combosData, self.getNodes());
      this.set('comboTrees', comboTrees);
      // add combos
      self.addCombos(combosData);
      
      if (!this.get('groupByTypes')) this.sortCombos(data as GraphData);
    }


    this.set({ nodes: items.nodes, edges: items.edges });

    const layoutController = this.get('layoutController');
    layoutController.changeData();


    if (self.get('animate') && !layoutController.getLayoutType()) {
      // 如果没有指定布局
      self.positionsAnimate();
    } else {
      self.autoPaint();
    }
    
    setTimeout(() => {
      canvas.set('localRefresh', localRefresh);
    }, 16);
    return this;
  }

  
  /**
   * 私有方法，在 render 和 changeData 的时候批量添加数据中所有平铺的 combos
   * @param {ComboConfig[]} combos 平铺的 combos 数据
   */
  private addCombos(combos: ComboConfig[]) {
    const self = this;
    const comboTrees = self.get('comboTrees');
    const itemController: ItemController = this.get('itemController');
    itemController.addCombos(comboTrees, combos);
  }

  public uncombo(combo: string | ICombo) {
    const self = this;
    if (isString(combo)) {
      combo = this.findById(combo) as ICombo;
    }
    if (combo.getType() !== 'combo') {
      console.warn('The item is not a combo!');
      return;
    }
    const parentId = combo.getModel().parentId as string;
    const comboTrees = self.get('comboTrees');
    const itemMap = this.get('itemMap');
    const comboId = (combo as ICombo).get('id');
    let childTree;
    let brothers = [];
    const comboItems = this.get('combos');
    comboTrees.forEach(ctree => {
      traverseTreeUp<ComboTree>(ctree, subtree => {
        if (subtree.id === comboId) {
          childTree = subtree;
          const index = comboItems.indexOf(combo);
          comboItems.splice(index, 1);
          delete itemMap[comboId];
          (combo as ICombo).destroy();
        }
        if (childTree && subtree.id === parentId) {
          brothers = subtree.children;
          const index = brothers.indexOf(childTree);
          brothers.splice(index, 1);
          brothers.concat(childTree.children);
          childTree.children && childTree.children.forEach(child => {
            child.parentId = parentId;
            const childModel = this.findById(child.id).getModel();
            childModel.parentId = parentId;
            brothers.push(child);
          });
          // update the parent's size
          const itemController: ItemController = this.get('itemController');
          itemController.updateCombo(parentId, brothers);
        }
        return true;
      });
    });

  }

  
  /**
   * 根据节点的 bbox 更新 combos 的绘制，包括 combos 的位置和范围
   */
  private updateCombos() {
    const self = this;
    const comboTrees = this.get('comboTrees');
    const itemController: ItemController = self.get('itemController');
<<<<<<< HEAD
    const itemMap = self.get('itemMap');
    comboTrees && comboTrees.forEach((ctree: ComboTree) => {
      traverseTreeUp<ComboTree>(ctree, child => {
        if (!child) {
          return false
        }

=======

    const itemMap = self.get('itemMap');
    comboTrees && comboTrees.forEach((ctree: ComboTree) => {
      traverseTreeUp<ComboTree>(ctree, child => {
>>>>>>> 06a9550b
        const childItem = itemMap[child.id];
        if (childItem && childItem.getType() === 'combo') {
          itemController.updateCombo(childItem, child.children);
        }
        return true;
      });
    });
    self.sortCombos(self.get('data'));
  }

  /**
   * 更新树结构，例如移动子树等
   * @param {String | INode | ICombo} item 需要被更新的 Combo 或 节点 id
   * @param {string | undefined} parentId 新的父 combo id，undefined 代表没有父 combo
   */
<<<<<<< HEAD
  public updateComboTree(item: String | INode | ICombo, parentId?: string | undefined) {
=======
  public updateComboTree(item: String | INode | ICombo, parentId: String | undefined) {
>>>>>>> 06a9550b
    const self = this;
    let uItem: INode | ICombo;
    if (isString(item)) {
      uItem = self.findById(item) as INode | ICombo;
    } else {
      uItem = item as INode | ICombo;
    }

<<<<<<< HEAD
    let model = uItem.getModel()

    // 当 combo 存在parentId 或 comboId 时，才将其移除
    if (model.parentId || model.comboId) {
      const combo = this.findById((model.parentId || model.comboId) as string) as ICombo
      combo.removeChild(uItem)
    }

    const type = uItem.getType()

    if (type === 'combo') {
      model.parentId = parentId
    } else if (type === 'node') {
      model.comboId = parentId
    }

    // 只有当移入到指定 combo 时才添加
    if (parentId) {
      const parentCombo = this.findById(parentId) as ICombo
      parentCombo.addChild(uItem as ICombo | INode)
    }

    const newComboTrees = reconstructTree(this.get('comboTrees'), model.id, parentId);
    this.set('comboTrees', newComboTrees);
  
=======
    const newComboTrees = reconstructTree(this.get('comboTrees'), uItem.getModel().id, parentId);
    this.set('comboTrees', newComboTrees);
>>>>>>> 06a9550b
    this.updateCombos();
  }

  /**
   * 根据数据渲染群组
   * @param {GraphData} data 渲染图的数据
   * @param {string} groupType group类型
   */
  public renderCustomGroup(data: GraphData, groupType: string) {
    const { groups, nodes = [] } = data;

    // 第一种情况，，不存在groups，则不存在嵌套群组
    let groupIndex = 10;
    if (!groups) {
      // 存在单个群组
      // 获取所有有groupID的node
      const nodeInGroup = nodes.filter(node => node.groupId);
      const groupsArr: GroupConfig[] = [];
      // 根据groupID分组
      const groupIds = groupBy(nodeInGroup, 'groupId');
      // tslint:disable-next-line:forin
      Object.keys(groupIds).forEach(groupId => {
        const nodeIds = groupIds[groupId].map(node => node.id);
        this.get('customGroupControll').create(groupId, nodeIds, groupType, groupIndex);
        groupIndex--;
        // 获取所有不重复的 groupId
        if (!groupsArr.find(d => d.id === groupId)) {
          groupsArr.push({
            id: groupId,
          });
        }
      });

      this.set({
        groups: groupsArr,
      });
    } else {
      // 将groups的数据存到groups中
      this.set({ groups });

      // 第二种情况，存在嵌套的群组，数据中有groups字段
      const groupNodes = getAllNodeInGroups(data);
      // tslint:disable-next-line:forin
      Object.keys(groupNodes).forEach(groupId => {
        const tmpNodes = groupNodes[groupId];
        this.get('customGroupControll').create(groupId, tmpNodes, groupType, groupIndex);
        groupIndex--;
      });

      // 对所有Group排序
      const customGroup = this.get('customGroup');
      customGroup.sort();
    }
  }

  /**
   * 导出图数据
   * @return {object} data
   */
  public save(): TreeGraphData | GraphData {
    const nodes: NodeConfig[] = [];
    const edges: EdgeConfig[] = [];
    const combos: ComboConfig[] = [];
    each(this.get('nodes'), (node: INode) => {
      nodes.push(node.getModel() as NodeConfig);
    });

    each(this.get('edges'), (edge: IEdge) => {
      edges.push(edge.getModel());
    });

    each(this.get('combos'), (combo: ICombo) => {
      combos.push(combo.getModel() as ComboConfig);
    });

    return { nodes, edges, combos, groups: this.get('groups') };
  }

  /**
   * 改变画布大小
   * @param  {number} width  画布宽度
   * @param  {number} height 画布高度
   * @return {object} this
   */
  public changeSize(width: number, height: number): Graph {
    const viewController: ViewController = this.get('viewController');
    viewController.changeSize(width, height);
    return this;
  }

  /**
   * 当源数据在外部发生变更时，根据新数据刷新视图。但是不刷新节点位置
   */
  public refresh(): void {
    const self = this;

    self.emit('beforegraphrefresh');

    if (self.get('animate')) {
      self.positionsAnimate();
    } else {
      const nodes: INode[] = self.get('nodes');
      const edges: IEdge[] = self.get('edges');

      each(nodes, (node: INode) => {
        node.refresh();
      });

      each(edges, (edge: IEdge) => {
        edge.refresh();
      });
    }


    self.emit('aftergraphrefresh');
    self.autoPaint();
  }

  /**
   * 获取当前图中所有节点的item实例
   * @return {INode} item数组
   */
  public getNodes(): INode[] {
    return this.get('nodes');
  }

  /**
   * 获取当前图中所有边的item实例
   * @return {IEdge} item数组
   */
  public getEdges(): IEdge[] {
    return this.get('edges');
  }

  /**
   * 获取图中所有的 combo 实例
   */
  public getCombos(): ICombo[] {
    return this.get('combos')
  }

  /**
   * 获取指定 Combo 中所有的节点
   * @param comboId combo ID
   */
  public getComboChildren(combo: string | ICombo): { nodes: INode[], combos: ICombo[] } {
    if (isString(combo)) {
      combo = this.findById(combo) as ICombo;
    }
    if (!combo || combo.getType() !== 'combo') {
      console.warn('The combo does not exist!');
      return;
    }
    return combo.getChildren();
  }

  /**
   * 根据 graph 上的 animateCfg 进行视图中节点位置动画接口
   */
  public positionsAnimate(): void {
    const self = this;

    self.emit('beforeanimate');

    const animateCfg: GraphAnimateConfig = self.get('animateCfg');

    const { onFrame } = animateCfg;

    const nodes = self.getNodes();

    const toNodes = nodes.map(node => {
      const model = node.getModel();
      return {
        id: model.id,
        x: model.x,
        y: model.y,
      };
    });

    if (self.isAnimating()) {
      self.stopAnimate();
    }

    const canvas: GCanvas = self.get('canvas');

    canvas.animate(
      (ratio: number) => {
        each(toNodes, data => {
          const node: Item = self.findById(data.id);

          if (!node || node.destroyed) {
            return;
          }

          let originAttrs: Point = node.get('originAttrs');

          const model: NodeConfig = node.get('model');

          if (!originAttrs) {
            let containerMatrix = node.getContainer().getMatrix();
            if (!containerMatrix) containerMatrix = mat3.create();
            originAttrs = {
              x: containerMatrix[6],
              y: containerMatrix[7],
            };
            node.set('originAttrs', originAttrs);
          }

          if (onFrame) {
            const attrs = onFrame(node, ratio, data, originAttrs);
            node.set('model', Object.assign(model, attrs));
          } else {
            model.x = originAttrs.x + (data.x - originAttrs.x) * ratio;
            model.y = originAttrs.y + (data.y - originAttrs.y) * ratio;
          }
        });

        self.refreshPositions();
      },
      {
        duration: animateCfg.duration,
        easing: animateCfg.easing,
        callback: () => {
          each(nodes, (node: INode) => {
            node.set('originAttrs', null);
          });

          if (animateCfg.callback) {
            animateCfg.callback();
          }

          self.emit('afteranimate');
          self.animating = false;
        },
      },
    );
  }

  /**
   * 当节点位置在外部发生改变时，刷新所有节点位置，重计算边
   */
  public refreshPositions() {
    const self = this;
    self.emit('beforegraphrefreshposition');

    const nodes: INode[] = self.get('nodes');
    const edges: IEdge[] = self.get('edges');
    const combos: ICombo[] = self.get('combos')

    let model: NodeConfig;

    const updatedNodes: { [key: string]: boolean } = {};
    each(nodes, (node: INode) => {
      model = node.getModel() as NodeConfig;
      const originAttrs = node.get('originAttrs');
      if (originAttrs && model.x === originAttrs.x && model.y === originAttrs.y) {
        return;
      }
      node.updatePosition({ x: model.x!, y: model.y! });
      updatedNodes[model.id] = true;
    });

    each(edges, (edge: IEdge) => {
      const sourceModel = edge.getSource().getModel();
      const targetModel = edge.getTarget().getModel();
      if (updatedNodes[sourceModel.id as string] || updatedNodes[targetModel.id as string]) {
        edge.refresh();
      }
    });

    self.emit('aftergraphrefreshposition');
    self.autoPaint();
  }

  public stopAnimate(): void {
    this.get('canvas').stopAnimate();
  }

  public isAnimating(): boolean {
    return this.animating;
  }

  /**
   * 获取当前视口伸缩比例
   * @return {number} 比例
   */
  public getZoom(): number {
    const matrix = this.get('group').getMatrix();
    return matrix ? matrix[0] : 1;
  }

  /**
   * 获取当前的行为模式
   * @return {string} 当前行为模式
   */
  public getCurrentMode(): string {
    const modeController: ModeController = this.get('modeController');
    return modeController.getMode();
  }

  /**
   * 切换行为模式
   * @param {string} mode 指定模式
   * @return {object} this
   */
  public setMode(mode: string): Graph {
    const modeController: ModeController = this.get('modeController');
    modeController.setMode(mode);
    return this;
  }

  /**
   * 清除画布元素
   * @return {object} this
   */
  public clear(): Graph {
    const canvas = this.get('canvas');
    canvas.clear();

    this.initGroups();
  
    // 清空画布时同时清除数据
    this.set({ itemMap: {}, nodes: [], edges: [], groups: [] });
    return this;
  }

  /**
   * 返回图表的 dataUrl 用于生成图片
   * @return {string} 图片 dataURL
   */
  public toDataURL(): string {
    const canvas: GCanvas = this.get('canvas');
    const renderer = canvas.getRenderer();
    const canvasDom = canvas.get('el');

    let dataURL = '';
    if (renderer === 'svg') {
      const clone = canvasDom.cloneNode(true);
      const svgDocType = document.implementation.createDocumentType(
        'svg', '-//W3C//DTD SVG 1.1//EN', 'http://www.w3.org/Graphics/SVG/1.1/DTD/svg11.dtd'
      );
      const svgDoc = document.implementation.createDocument('http://www.w3.org/2000/svg', 'svg', svgDocType);
      svgDoc.replaceChild(clone, svgDoc.documentElement);
      const svgData = (new XMLSerializer()).serializeToString(svgDoc);
      dataURL = 'data:image/svg+xml;charset=utf8,' + encodeURIComponent(svgData);
    } else {
      dataURL = canvasDom.toDataURL('image/png');
    }
    return dataURL;
  }

  /**
   * 画布导出图片
   * @param {String} name 图片的名称
   */
  public downloadImage(name: string): void {
    const self = this;

    if (self.isAnimating()) {
      self.stopAnimate();
    }

    const canvas = self.get('canvas');
    const renderer = canvas.getRenderer();
    const fileName: string = (name || 'graph') + (renderer === 'svg' ? '.svg' : '.png');
    const link: HTMLAnchorElement = document.createElement('a');
    setTimeout(() => {
      const dataURL = self.toDataURL();
      if (typeof window !== 'undefined') {
        if (window.Blob && window.URL && renderer !== 'svg') {
          const arr = dataURL.split(',');
          let mime = '';
          if (arr && arr.length > 0) {
            const match = arr[0].match(/:(.*?);/);
            // eslint-disable-next-line prefer-destructuring
            if (match && match.length >= 2) mime = match[1];
          }

          const bstr = atob(arr[1]);
          let n = bstr.length;
          const u8arr = new Uint8Array(n);

          while (n--) {
            u8arr[n] = bstr.charCodeAt(n);
          }

          const blobObj = new Blob([u8arr], { type: mime });

          if (window.navigator.msSaveBlob) {
            window.navigator.msSaveBlob(blobObj, fileName);
          } else {
            link.addEventListener('click', () => {
              link.download = fileName;
              link.href = window.URL.createObjectURL(blobObj);
            });
          }
        } else {
          link.addEventListener('click', function() {
            link.download = fileName;
            link.href = dataURL;
          });
        }
      }

      const e = document.createEvent('MouseEvents');
      e.initEvent('click', false, false);
      link.dispatchEvent(e);
    }, 16);
  }

  /**
   * 更换布局配置项
   * @param {object} cfg 新布局配置项
   * 若 cfg 含有 type 字段或为 String 类型，且与现有布局方法不同，则更换布局
   * 若 cfg 不包括 type ，则保持原有布局方法，仅更新布局配置项
   */
  public updateLayout(cfg: any): void {
    const layoutController = this.get('layoutController');
    let newLayoutType;

    if (isString(cfg)) {
      newLayoutType = cfg;
      cfg = {
        type: newLayoutType,
      };
    } else {
      newLayoutType = cfg.type;
    }

    const oriLayoutCfg = this.get('layout');
    const oriLayoutType = oriLayoutCfg ? oriLayoutCfg.type : undefined;

    if (!newLayoutType || oriLayoutType === newLayoutType) {
      // no type or same type, update layout
      const layoutCfg: any = {};
      Object.assign(layoutCfg, oriLayoutCfg, cfg);
      layoutCfg.type = oriLayoutType || 'random';

      this.set('layout', layoutCfg);

      layoutController.updateLayoutCfg(layoutCfg);
    } else {
      // has different type, change layout
      this.set('layout', cfg);
      layoutController.changeLayout(newLayoutType);
    }
  }

  /**
   * 重新以当前示例中配置的属性进行一次布局
   */
  public layout(): void {
    const layoutController = this.get('layoutController');
    const layoutCfg = this.get('layout');

    if (layoutCfg.workerEnabled) {
      // 如果使用web worker布局
      layoutController.layout();
      return;
    }
    if (layoutController.layoutMethod) {
      layoutController.relayout();
    } else {
      layoutController.layout();
    }
  }

  // TODO 待实现 collapse 方法
  /**
   * 收起指定的 combo
   * @param comboId combo ID
   */
  public collapse(comboId: string): void {

  }

  // TODO 待实现 expand 方法
  /**
   * 展开指定的 combo
   * @param comboId Combo ID
   */
  public expand(comboId: string): void {

  }

  /**
   * 收起分组
   * @param {string} groupId 分组ID
   */
  public collapseGroup(groupId: string): void {
    const customGroupControll: CustomGroup = this.get('customGroupControll');
    customGroupControll.collapseGroup(groupId);
  }

  /**
   * 展开分组
   * @param {string} groupId 分组ID
   */
  public expandGroup(groupId: string): void {
    const customGroupControll: CustomGroup = this.get('customGroupControll');
    customGroupControll.expandGroup(groupId);
  }

  /**
   * 添加插件
   * @param {object} plugin 插件实例
   */
  public addPlugin(plugin: PluginBase): void {
    const self = this;
    if (plugin.destroyed) {
      return;
    }
    self.get('plugins').push(plugin);
    plugin.initPlugin(self);
  }

  /**
   * 添加插件
   * @param {object} plugin 插件实例
   */
  public removePlugin(plugin: PluginBase): void {
    const plugins = this.get('plugins');
    const index = plugins.indexOf(plugin);
    if (index >= 0) {
      plugin.destroyPlugin();
      plugins.splice(index, 1);
    }
  }

  /**
   * 根据 comboTree 结构整理 Combo 相关的图形绘制层级，包括 Combo 本身、节点、边
   * @param {GraphData} data 数据
   */
  private sortCombos(data: GraphData) {
    const depthMap = [];
    const dataDepthMap = {};
    const comboTrees = this.get('comboTrees');
    comboTrees.forEach(cTree => {
      traverseTree(cTree, child => {
        if (depthMap[child.depth]) depthMap[child.depth].push(child.id);
        else depthMap[child.depth] = [ child.id ];
        dataDepthMap[child.id] = child.depth;
        return true;
      });
    });
    const edges = data.edges;
    edges && edges.forEach(edge => {
      const sourceDepth: number = dataDepthMap[edge.source] || 0;
      const targetDepth: number = dataDepthMap[edge.target] || 0;
      const depth = Math.max(sourceDepth, targetDepth);
      if (depthMap[depth]) depthMap[depth].push(edge.id);
      else depthMap[depth] = [ edge.id ];
    });
<<<<<<< HEAD

=======
>>>>>>> 06a9550b
    depthMap.forEach(array => {
      if (!array || !array.length) return;
      for (let i = array.length - 1; i >= 0; i--) {
        const item = this.findById(array[i]);
        item.toFront();
      }
    });
  }

  /**
   * 销毁画布
   */
  public destroy() {
    this.clear();

    each(this.get('plugins'), plugin => {
      plugin.destroyPlugin();
    });

    this.get('eventController').destroy();
    this.get('itemController').destroy();
    this.get('modeController').destroy();
    this.get('viewController').destroy();
    this.get('stateController').destroy();
    this.get('layoutController').destroy();
    this.get('customGroupControll').destroy();
    this.get('canvas').destroy();
    (this.cfg as any) = null;
    this.destroyed = true;
  }
}<|MERGE_RESOLUTION|>--- conflicted
+++ resolved
@@ -1209,7 +1209,7 @@
     const self = this;
     const comboTrees = this.get('comboTrees');
     const itemController: ItemController = self.get('itemController');
-<<<<<<< HEAD
+
     const itemMap = self.get('itemMap');
     comboTrees && comboTrees.forEach((ctree: ComboTree) => {
       traverseTreeUp<ComboTree>(ctree, child => {
@@ -1217,12 +1217,6 @@
           return false
         }
 
-=======
-
-    const itemMap = self.get('itemMap');
-    comboTrees && comboTrees.forEach((ctree: ComboTree) => {
-      traverseTreeUp<ComboTree>(ctree, child => {
->>>>>>> 06a9550b
         const childItem = itemMap[child.id];
         if (childItem && childItem.getType() === 'combo') {
           itemController.updateCombo(childItem, child.children);
@@ -1238,11 +1232,7 @@
    * @param {String | INode | ICombo} item 需要被更新的 Combo 或 节点 id
    * @param {string | undefined} parentId 新的父 combo id，undefined 代表没有父 combo
    */
-<<<<<<< HEAD
   public updateComboTree(item: String | INode | ICombo, parentId?: string | undefined) {
-=======
-  public updateComboTree(item: String | INode | ICombo, parentId: String | undefined) {
->>>>>>> 06a9550b
     const self = this;
     let uItem: INode | ICombo;
     if (isString(item)) {
@@ -1251,7 +1241,6 @@
       uItem = item as INode | ICombo;
     }
 
-<<<<<<< HEAD
     let model = uItem.getModel()
 
     // 当 combo 存在parentId 或 comboId 时，才将其移除
@@ -1276,11 +1265,7 @@
 
     const newComboTrees = reconstructTree(this.get('comboTrees'), model.id, parentId);
     this.set('comboTrees', newComboTrees);
-  
-=======
-    const newComboTrees = reconstructTree(this.get('comboTrees'), uItem.getModel().id, parentId);
-    this.set('comboTrees', newComboTrees);
->>>>>>> 06a9550b
+
     this.updateCombos();
   }
 
@@ -1834,10 +1819,7 @@
       if (depthMap[depth]) depthMap[depth].push(edge.id);
       else depthMap[depth] = [ edge.id ];
     });
-<<<<<<< HEAD
-
-=======
->>>>>>> 06a9550b
+
     depthMap.forEach(array => {
       if (!array || !array.length) return;
       for (let i = array.length - 1; i >= 0; i--) {
